/*
 * Copyright 2008-present MongoDB, Inc.
 *
 * Licensed under the Apache License, Version 2.0 (the "License");
 * you may not use this file except in compliance with the License.
 * You may obtain a copy of the License at
 *
 *   http://www.apache.org/licenses/LICENSE-2.0
 *
 * Unless required by applicable law or agreed to in writing, software
 * distributed under the License is distributed on an "AS IS" BASIS,
 * WITHOUT WARRANTIES OR CONDITIONS OF ANY KIND, either express or implied.
 * See the License for the specific language governing permissions and
 * limitations under the License.
 */

package com.mongodb.connection;

import com.mongodb.ConnectionString;
import com.mongodb.annotations.Immutable;
import com.mongodb.annotations.NotThreadSafe;
import com.mongodb.event.ConnectionPoolListener;

import java.util.ArrayList;
import java.util.List;
import java.util.concurrent.TimeUnit;

import static com.mongodb.assertions.Assertions.isTrue;
import static com.mongodb.assertions.Assertions.notNull;
import static java.util.Collections.unmodifiableList;
import static java.util.concurrent.TimeUnit.MILLISECONDS;
import static java.util.concurrent.TimeUnit.MINUTES;

/**
 * All settings that relate to the pool of connections to a MongoDB server.
 *
 * @since 3.0
 */
@Immutable
public class ConnectionPoolSettings {
    private final List<ConnectionPoolListener> connectionPoolListeners;
    private final int maxSize;
    private final int minSize;
<<<<<<< HEAD
=======
    private final String incrementType;
    private final int incrementSize;
>>>>>>> d0582ce4
    private final int maxWaitQueueSize;
    private final long maxWaitTimeMS;
    private final long maxConnectionLifeTimeMS;
    private final long maxConnectionIdleTimeMS;
    private final long maintenanceInitialDelayMS;
    private final long maintenanceFrequencyMS;

    /**
     * Gets a Builder for creating a new ConnectionPoolSettings instance.
     *
     * @return a new Builder for ConnectionPoolSettings.
     */
    public static Builder builder() {
        return new Builder();
    }

    /**
     * Gets a Builder for creating a new ConnectionPoolSettings instance.
     *
     * @param connectionPoolSettings the existing connection pool settings to configure the builder with
     * @return a new Builder for ConnectionPoolSettings
     * @since 3.5
     */
    public static Builder builder(final ConnectionPoolSettings connectionPoolSettings) {
        return builder().applySettings(connectionPoolSettings);
    }

    /**
     * A builder for creating ConnectionPoolSettings.
     */
    @NotThreadSafe
    public static final class Builder {
        private List<ConnectionPoolListener> connectionPoolListeners = new ArrayList<ConnectionPoolListener>();
        private int maxSize = 100;
        private int minSize;
<<<<<<< HEAD
=======
        private int incrementSize = 1;
        private String incrementType = "linear";
>>>>>>> d0582ce4
        private int maxWaitQueueSize = 500;
        private long maxWaitTimeMS = 1000 * 60 * 2;
        private long maxConnectionLifeTimeMS;
        private long maxConnectionIdleTimeMS;
        private long maintenanceInitialDelayMS;
        private long maintenanceFrequencyMS = MILLISECONDS.convert(1, MINUTES);

        Builder() {
        }

        /**
         * Applies the connectionPoolSettings to the builder
         *
         * <p>Note: Overwrites all existing settings</p>
         *
         * @param connectionPoolSettings the connectionPoolSettings
         * @return this
         * @since 3.7
         */
        public Builder applySettings(final ConnectionPoolSettings connectionPoolSettings) {
            notNull("connectionPoolSettings", connectionPoolSettings);
            connectionPoolListeners = new ArrayList<ConnectionPoolListener>(connectionPoolSettings.connectionPoolListeners);
            maxSize = connectionPoolSettings.maxSize;
            minSize = connectionPoolSettings.minSize;
            maxWaitQueueSize = connectionPoolSettings.maxWaitQueueSize;
            maxWaitTimeMS = connectionPoolSettings.maxWaitTimeMS;
            maxConnectionLifeTimeMS = connectionPoolSettings.maxConnectionLifeTimeMS;
            maxConnectionIdleTimeMS = connectionPoolSettings.maxConnectionIdleTimeMS;
            maintenanceInitialDelayMS = connectionPoolSettings.maintenanceInitialDelayMS;
            maintenanceFrequencyMS = connectionPoolSettings.maintenanceFrequencyMS;
            return this;
        }

        /**
         * <p>The maximum number of connections allowed. Those connections will be kept in the pool when idle. Once the pool is exhausted,
         * any operation requiring a connection will block waiting for an available connection.</p>
         *
         * <p>Default is 100.</p>
         *
         * @param maxSize the maximum number of connections in the pool.
         * @return this
         */
        public Builder maxSize(final int maxSize) {
            this.maxSize = maxSize;
            return this;
        }

        /**
         * <p>The minimum number of connections. Those connections will be kept in the pool when idle, and the pool will ensure that it
         * contains at least this minimum number.</p>
         *
         * <p>Default is 0.</p>
         *
         * @param minSize the minimum number of connections to have in the pool at all times.
         * @return this
         */
        public Builder minSize(final int minSize) {
            this.minSize = minSize;
            return this;
        }

        /**
         * <p>This is the maximum number of waiters for a connection to become available from the pool. All further operations will get an
         * exception immediately.</p>
         *
         * <p>Default is 500.</p>
         *
         * @param maxWaitQueueSize the number of threads that are allowed to be waiting for a connection.
         * @return this
         * @deprecated in the next major release, wait queue size limitations will be removed
         */
        @Deprecated
        public Builder maxWaitQueueSize(final int maxWaitQueueSize) {
            this.maxWaitQueueSize = maxWaitQueueSize;
            return this;
        }

        /**
         * <p>The maximum time that a thread may wait for a connection to become available.</p>
         *
         * <p>Default is 2 minutes. A value of 0 means that it will not wait.  A negative value means it will wait indefinitely.</p>
         *
         * @param maxWaitTime the maximum amount of time to wait
         * @param timeUnit    the TimeUnit for this wait period
         * @return this
         */
        public Builder maxWaitTime(final long maxWaitTime, final TimeUnit timeUnit) {
            this.maxWaitTimeMS = MILLISECONDS.convert(maxWaitTime, timeUnit);
            return this;
        }

        /**
         * The maximum time a pooled connection can live for.  A zero value indicates no limit to the life time.  A pooled connection that
         * has exceeded its life time will be closed and replaced when necessary by a new connection.
         *
         * @param maxConnectionLifeTime the maximum length of time a connection can live
         * @param timeUnit              the TimeUnit for this time period
         * @return this
         */
        public Builder maxConnectionLifeTime(final long maxConnectionLifeTime, final TimeUnit timeUnit) {
            this.maxConnectionLifeTimeMS = MILLISECONDS.convert(maxConnectionLifeTime, timeUnit);
            return this;
        }

        /**
         * The maximum idle time of a pooled connection.  A zero value indicates no limit to the idle time.  A pooled connection that has
         * exceeded its idle time will be closed and replaced when necessary by a new connection.
         *
         * @param maxConnectionIdleTime the maximum time a connection can be unused
         * @param timeUnit              the TimeUnit for this time period
         * @return this
         */
        public Builder maxConnectionIdleTime(final long maxConnectionIdleTime, final TimeUnit timeUnit) {
            this.maxConnectionIdleTimeMS = MILLISECONDS.convert(maxConnectionIdleTime, timeUnit);
            return this;
        }

        /**
         * The period of time to wait before running the first maintenance job on the connection pool.
         *
         * @param maintenanceInitialDelay the time period to wait
         * @param timeUnit                the TimeUnit for this time period
         * @return this
         */
        public Builder maintenanceInitialDelay(final long maintenanceInitialDelay, final TimeUnit timeUnit) {
            this.maintenanceInitialDelayMS = MILLISECONDS.convert(maintenanceInitialDelay, timeUnit);
            return this;
        }

        /**
         * The time period between runs of the maintenance job.
         *
         * @param maintenanceFrequency the time period between runs of the maintenance job
         * @param timeUnit             the TimeUnit for this time period
         * @return this
         */
        public Builder maintenanceFrequency(final long maintenanceFrequency, final TimeUnit timeUnit) {
            this.maintenanceFrequencyMS = MILLISECONDS.convert(maintenanceFrequency, timeUnit);
            return this;
        }

        /**
         * Adds the given connection pool listener.
         *
         * @param connectionPoolListener the non-null connection pool listener
         * @return this
         * @since 3.5
         */
        public Builder addConnectionPoolListener(final ConnectionPoolListener connectionPoolListener) {
            connectionPoolListeners.add(notNull("connectionPoolListener", connectionPoolListener));
            return this;
        }

        /**
         * Creates a new ConnectionPoolSettings object with the settings initialised on this builder.
         *
         * @return a new ConnectionPoolSettings object
         */
        public ConnectionPoolSettings build() {
            return new ConnectionPoolSettings(this);
        }

        /**
         * Takes the settings from the given {@code ConnectionString} and applies them to the builder
         *
         * @param connectionString the connection string containing details of how to connect to MongoDB
         * @return this
         */
        public Builder applyConnectionString(final ConnectionString connectionString) {
            Integer maxConnectionPoolSize = connectionString.getMaxConnectionPoolSize();
            if (maxConnectionPoolSize != null) {
                maxSize(maxConnectionPoolSize);
            }

            Integer minConnectionPoolSize = connectionString.getMinConnectionPoolSize();
            if (minConnectionPoolSize != null) {
                minSize(minConnectionPoolSize);
            }

            Integer maxWaitTime = connectionString.getMaxWaitTime();
            if (maxWaitTime != null) {
                maxWaitTime(maxWaitTime, MILLISECONDS);
            }

            Integer maxConnectionIdleTime = connectionString.getMaxConnectionIdleTime();
            if (maxConnectionIdleTime != null) {
                maxConnectionIdleTime(maxConnectionIdleTime, MILLISECONDS);
            }

            Integer maxConnectionLifeTime = connectionString.getMaxConnectionLifeTime();
            if (maxConnectionLifeTime != null) {
                maxConnectionLifeTime(maxConnectionLifeTime, MILLISECONDS);
            }

            Integer threadsAllowedToBlockForConnectionMultiplier = connectionString.getThreadsAllowedToBlockForConnectionMultiplier();
            if (threadsAllowedToBlockForConnectionMultiplier != null) {
                maxWaitQueueSize(threadsAllowedToBlockForConnectionMultiplier * maxSize);
            }

            return this;
        }
    }

    /**
     * <p>The maximum number of connections allowed. Those connections will be kept in the pool when idle. Once the pool is exhausted, any
     * operation requiring a connection will block waiting for an available connection.</p>
     *
     * <p>Default is 100.</p>
     *
     * @return the maximum number of connections in the pool.
     */
    public int getMaxSize() {
        return maxSize;
    }

    /**
     * <p>The minimum number of connections. Those connections will be kept in the pool when idle, and the pool will ensure that it contains
     * at least this minimum number.</p>
     *
     * <p>Default is 0.</p>
     *
     * @return the minimum number of connections to have in the pool at all times.
     */
    public int getMinSize() {
        return minSize;
    }

<<<<<<< HEAD
=======
    /**
     * <p>Increment size of the connection pool. When needed to generate extra conentions these many connections
     * will be generated, in case of exponential increment this will be the base of exponentiation</p>
     *
     * <p>Default is 1.</p>
     *
     * @return the size by which connection pool will be incremented.
     */
    public int getIncrementSize() {
        return incrementSize;
    }

    /**
     * <p>Increment type of the connection pool. The order by which connection pool will grow wach time
     * linear or exponential</p>
     *
     * <p>Default is linear.</p>
     *
     * @return the type of increment policy.
     */
    public String getIncrementType() {
        return incrementType;
    }

>>>>>>> d0582ce4
    /**
     * <p>This is the maximum number of operations that may be waiting for a connection to become available from the pool. All further
     * operations will get an exception immediately.</p>
     *
     * <p>Default is 500.</p>
     *
     * @return the number of threads that are allowed to be waiting for a connection.
     * @deprecated in the next major release, wait queue size limitations will be removed
     */
    @Deprecated
    public int getMaxWaitQueueSize() {
        return maxWaitQueueSize;
    }

    /**
     * <p>The maximum time that a thread may wait for a connection to become available.</p>
     *
     * <p>Default is 2 minutes. A value of 0 means that it will not wait.  A negative value means it will wait indefinitely.</p>
     *
     * @param timeUnit the TimeUnit for this wait period
     * @return the maximum amount of time to wait in the given TimeUnits
     */
    public long getMaxWaitTime(final TimeUnit timeUnit) {
        return timeUnit.convert(maxWaitTimeMS, MILLISECONDS);
    }

    /**
     * The maximum time a pooled connection can live for.  A zero value indicates no limit to the life time.  A pooled connection that has
     * exceeded its life time will be closed and replaced when necessary by a new connection.
     *
     * @param timeUnit the TimeUnit to use for this time period
     * @return the maximum length of time a connection can live in the given TimeUnits
     */
    public long getMaxConnectionLifeTime(final TimeUnit timeUnit) {
        return timeUnit.convert(maxConnectionLifeTimeMS, MILLISECONDS);
    }

    /**
     * Returns the maximum idle time of a pooled connection.  A zero value indicates no limit to the idle time.  A pooled connection that
     * has exceeded its idle time will be closed and replaced when necessary by a new connection.
     *
     * @param timeUnit the TimeUnit to use for this time period
     * @return the maximum time a connection can be unused, in the given TimeUnits
     */
    public long getMaxConnectionIdleTime(final TimeUnit timeUnit) {
        return timeUnit.convert(maxConnectionIdleTimeMS, MILLISECONDS);
    }

    /**
     * Returns the period of time to wait before running the first maintenance job on the connection pool.
     *
     * @param timeUnit the TimeUnit to use for this time period
     * @return the time period to wait in the given units
     */
    public long getMaintenanceInitialDelay(final TimeUnit timeUnit) {
        return timeUnit.convert(maintenanceInitialDelayMS, MILLISECONDS);
    }

    /**
     * Returns the time period between runs of the maintenance job.
     *
     * @param timeUnit the TimeUnit to use for this time period
     * @return the time period between runs of the maintainance job in the given units
     */
    public long getMaintenanceFrequency(final TimeUnit timeUnit) {
        return timeUnit.convert(maintenanceFrequencyMS, MILLISECONDS);
    }

    /**
     * Gets the list of added {@code ConnectionPoolListener}. The default is an empty list.
     *
     * @return the unmodifiable list of connection pool listeners
     * @since 3.5
     */
    public List<ConnectionPoolListener> getConnectionPoolListeners() {
        return connectionPoolListeners;
    }

    @Override
    public boolean equals(final Object o) {
        if (this == o) {
            return true;
        }
        if (o == null || getClass() != o.getClass()) {
            return false;
        }

        ConnectionPoolSettings that = (ConnectionPoolSettings) o;

        if (maxConnectionIdleTimeMS != that.maxConnectionIdleTimeMS) {
            return false;
        }
        if (maxConnectionLifeTimeMS != that.maxConnectionLifeTimeMS) {
            return false;
        }
        if (maxSize != that.maxSize) {
            return false;
        }
        if (minSize != that.minSize) {
            return false;
        }
        if (maintenanceInitialDelayMS != that.maintenanceInitialDelayMS) {
            return false;
        }
        if (maintenanceFrequencyMS != that.maintenanceFrequencyMS) {
            return false;
        }
        if (maxWaitQueueSize != that.maxWaitQueueSize) {
            return false;
        }
        if (maxWaitTimeMS != that.maxWaitTimeMS) {
            return false;
        }
        if (!connectionPoolListeners.equals(that.connectionPoolListeners)) {
            return false;
        }

        return true;
    }

    @Override
    public int hashCode() {
        int result = maxSize;
        result = 31 * result + minSize;
        result = 31 * result + maxWaitQueueSize;
        result = 31 * result + (int) (maxWaitTimeMS ^ (maxWaitTimeMS >>> 32));
        result = 31 * result + (int) (maxConnectionLifeTimeMS ^ (maxConnectionLifeTimeMS >>> 32));
        result = 31 * result + (int) (maxConnectionIdleTimeMS ^ (maxConnectionIdleTimeMS >>> 32));
        result = 31 * result + (int) (maintenanceInitialDelayMS ^ (maintenanceInitialDelayMS >>> 32));
        result = 31 * result + (int) (maintenanceFrequencyMS ^ (maintenanceFrequencyMS >>> 32));
        result = 31 * result + connectionPoolListeners.hashCode();
        return result;
    }

    @Override
    public String toString() {
        return "ConnectionPoolSettings{"
               + "maxSize=" + maxSize
               + ", minSize=" + minSize
               + ", maxWaitQueueSize=" + maxWaitQueueSize
               + ", maxWaitTimeMS=" + maxWaitTimeMS
               + ", maxConnectionLifeTimeMS=" + maxConnectionLifeTimeMS
               + ", maxConnectionIdleTimeMS=" + maxConnectionIdleTimeMS
               + ", maintenanceInitialDelayMS=" + maintenanceInitialDelayMS
               + ", maintenanceFrequencyMS=" + maintenanceFrequencyMS
               + ", connectionPoolListeners=" + connectionPoolListeners
               + '}';
    }

    ConnectionPoolSettings(final Builder builder) {
        isTrue("maxSize > 0", builder.maxSize > 0);
        isTrue("minSize >= 0", builder.minSize >= 0);
        isTrue("maxWaitQueueSize >= 0", builder.maxWaitQueueSize >= 0);
        isTrue("maintenanceInitialDelayMS >= 0", builder.maintenanceInitialDelayMS >= 0);
        isTrue("maxConnectionLifeTime >= 0", builder.maxConnectionLifeTimeMS >= 0);
        isTrue("maxConnectionIdleTime >= 0", builder.maxConnectionIdleTimeMS >= 0);
        isTrue("sizeMaintenanceFrequency > 0", builder.maintenanceFrequencyMS > 0);
        isTrue("maxSize >= minSize", builder.maxSize >= builder.minSize);

        maxSize = builder.maxSize;
        minSize = builder.minSize;
        maxWaitQueueSize = builder.maxWaitQueueSize;
        maxWaitTimeMS = builder.maxWaitTimeMS;
        maxConnectionLifeTimeMS = builder.maxConnectionLifeTimeMS;
        maxConnectionIdleTimeMS = builder.maxConnectionIdleTimeMS;
        maintenanceInitialDelayMS = builder.maintenanceInitialDelayMS;
        maintenanceFrequencyMS = builder.maintenanceFrequencyMS;
        connectionPoolListeners = unmodifiableList(builder.connectionPoolListeners);
    }
}<|MERGE_RESOLUTION|>--- conflicted
+++ resolved
@@ -41,11 +41,8 @@
     private final List<ConnectionPoolListener> connectionPoolListeners;
     private final int maxSize;
     private final int minSize;
-<<<<<<< HEAD
-=======
     private final String incrementType;
     private final int incrementSize;
->>>>>>> d0582ce4
     private final int maxWaitQueueSize;
     private final long maxWaitTimeMS;
     private final long maxConnectionLifeTimeMS;
@@ -81,11 +78,8 @@
         private List<ConnectionPoolListener> connectionPoolListeners = new ArrayList<ConnectionPoolListener>();
         private int maxSize = 100;
         private int minSize;
-<<<<<<< HEAD
-=======
         private int incrementSize = 1;
         private String incrementType = "linear";
->>>>>>> d0582ce4
         private int maxWaitQueueSize = 500;
         private long maxWaitTimeMS = 1000 * 60 * 2;
         private long maxConnectionLifeTimeMS;
@@ -110,6 +104,8 @@
             connectionPoolListeners = new ArrayList<ConnectionPoolListener>(connectionPoolSettings.connectionPoolListeners);
             maxSize = connectionPoolSettings.maxSize;
             minSize = connectionPoolSettings.minSize;
+            incrementSize = connectionPoolSettings.incrementSize;
+            incrementType = connectionPoolSettings.incrementType;
             maxWaitQueueSize = connectionPoolSettings.maxWaitQueueSize;
             maxWaitTimeMS = connectionPoolSettings.maxWaitTimeMS;
             maxConnectionLifeTimeMS = connectionPoolSettings.maxConnectionLifeTimeMS;
@@ -147,6 +143,16 @@
             return this;
         }
 
+        public Builder incrementSize(final int incrementSize) {
+            this.incrementSize = incrementSize;
+            return this;
+        }
+
+        public Builder incrementType(final String incrementType) {
+            this.incrementType = incrementType;
+            return this;
+        }
+
         /**
          * <p>This is the maximum number of waiters for a connection to become available from the pool. All further operations will get an
          * exception immediately.</p>
@@ -265,6 +271,16 @@
                 minSize(minConnectionPoolSize);
             }
 
+            Integer incrementConnectionPoolSize = connectionString.getIncrementSize();
+            if (incrementConnectionPoolSize != null) {
+                incrementSize(incrementConnectionPoolSize);
+            }
+
+            String poolIncrementType = connectionString.getIncrementType();
+            if (poolIncrementType != null) {
+                incrementType(poolIncrementType);
+            }
+
             Integer maxWaitTime = connectionString.getMaxWaitTime();
             if (maxWaitTime != null) {
                 maxWaitTime(maxWaitTime, MILLISECONDS);
@@ -313,8 +329,6 @@
         return minSize;
     }
 
-<<<<<<< HEAD
-=======
     /**
      * <p>Increment size of the connection pool. When needed to generate extra conentions these many connections
      * will be generated, in case of exponential increment this will be the base of exponentiation</p>
@@ -339,7 +353,6 @@
         return incrementType;
     }
 
->>>>>>> d0582ce4
     /**
      * <p>This is the maximum number of operations that may be waiting for a connection to become available from the pool. All further
      * operations will get an exception immediately.</p>
@@ -441,6 +454,9 @@
         if (minSize != that.minSize) {
             return false;
         }
+        if (incrementSize != that.incrementSize) {
+            return false;
+        }
         if (maintenanceInitialDelayMS != that.maintenanceInitialDelayMS) {
             return false;
         }
@@ -464,6 +480,7 @@
     public int hashCode() {
         int result = maxSize;
         result = 31 * result + minSize;
+        result = 31 * result + incrementSize;
         result = 31 * result + maxWaitQueueSize;
         result = 31 * result + (int) (maxWaitTimeMS ^ (maxWaitTimeMS >>> 32));
         result = 31 * result + (int) (maxConnectionLifeTimeMS ^ (maxConnectionLifeTimeMS >>> 32));
@@ -477,21 +494,25 @@
     @Override
     public String toString() {
         return "ConnectionPoolSettings{"
-               + "maxSize=" + maxSize
-               + ", minSize=" + minSize
-               + ", maxWaitQueueSize=" + maxWaitQueueSize
-               + ", maxWaitTimeMS=" + maxWaitTimeMS
-               + ", maxConnectionLifeTimeMS=" + maxConnectionLifeTimeMS
-               + ", maxConnectionIdleTimeMS=" + maxConnectionIdleTimeMS
-               + ", maintenanceInitialDelayMS=" + maintenanceInitialDelayMS
-               + ", maintenanceFrequencyMS=" + maintenanceFrequencyMS
-               + ", connectionPoolListeners=" + connectionPoolListeners
-               + '}';
+                + "maxSize=" + maxSize
+                + ", minSize=" + minSize
+                + ", incrementSize=" + incrementSize
+                + ", incrementType='" + incrementType
+                + ", maxWaitQueueSize=" + maxWaitQueueSize
+                + ", maxWaitTimeMS=" + maxWaitTimeMS
+                + ", maxConnectionLifeTimeMS=" + maxConnectionLifeTimeMS
+                + ", maxConnectionIdleTimeMS=" + maxConnectionIdleTimeMS
+                + ", maintenanceInitialDelayMS=" + maintenanceInitialDelayMS
+                + ", maintenanceFrequencyMS=" + maintenanceFrequencyMS
+                + ", connectionPoolListeners=" + connectionPoolListeners
+                + '}';
     }
 
     ConnectionPoolSettings(final Builder builder) {
         isTrue("maxSize > 0", builder.maxSize > 0);
         isTrue("minSize >= 0", builder.minSize >= 0);
+        isTrue("incrementSize >= 0", builder.incrementSize >= 0);
+        isTrue("incrementType != null", builder.incrementType != null);
         isTrue("maxWaitQueueSize >= 0", builder.maxWaitQueueSize >= 0);
         isTrue("maintenanceInitialDelayMS >= 0", builder.maintenanceInitialDelayMS >= 0);
         isTrue("maxConnectionLifeTime >= 0", builder.maxConnectionLifeTimeMS >= 0);
@@ -501,6 +522,8 @@
 
         maxSize = builder.maxSize;
         minSize = builder.minSize;
+        incrementSize = builder.incrementSize;
+        incrementType = builder.incrementType;
         maxWaitQueueSize = builder.maxWaitQueueSize;
         maxWaitTimeMS = builder.maxWaitTimeMS;
         maxConnectionLifeTimeMS = builder.maxConnectionLifeTimeMS;
