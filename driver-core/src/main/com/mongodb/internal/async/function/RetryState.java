/*
 * Copyright 2008-present MongoDB, Inc.
 *
 * Licensed under the Apache License, Version 2.0 (the "License");
 * you may not use this file except in compliance with the License.
 * You may obtain a copy of the License at
 *
 *   http://www.apache.org/licenses/LICENSE-2.0
 *
 * Unless required by applicable law or agreed to in writing, software
 * distributed under the License is distributed on an "AS IS" BASIS,
 * WITHOUT WARRANTIES OR CONDITIONS OF ANY KIND, either express or implied.
 * See the License for the specific language governing permissions and
 * limitations under the License.
 */
package com.mongodb.internal.async.function;

import com.mongodb.MongoOperationTimeoutException;
import com.mongodb.annotations.NotThreadSafe;
import com.mongodb.internal.TimeoutContext;
import com.mongodb.internal.async.SingleResultCallback;
import com.mongodb.internal.async.function.LoopState.AttachmentKey;
import com.mongodb.lang.NonNull;
import com.mongodb.lang.Nullable;

import java.util.Optional;
import java.util.function.BiPredicate;
import java.util.function.BinaryOperator;
import java.util.function.Supplier;

import static com.mongodb.assertions.Assertions.assertFalse;
import static com.mongodb.assertions.Assertions.assertNotNull;
import static com.mongodb.assertions.Assertions.assertTrue;
import static com.mongodb.internal.TimeoutContext.createMongoTimeoutException;

/**
 * Represents both the state associated with a retryable activity and a handle that can be used to affect retrying, e.g.,
 * to {@linkplain #breakAndThrowIfRetryAnd(Supplier) break} it.
 * {@linkplain #attachment(AttachmentKey) Attachments} may be used by the associated retryable activity either
 * to preserve a state between attempts.
 *
 * <p>This class is not part of the public API and may be removed or changed at any time</p>
 *
 * @see RetryingSyncSupplier
 * @see RetryingAsyncCallbackSupplier
 */
@NotThreadSafe
public final class RetryState {
    public static final int RETRIES = 1;
    private static final int INFINITE_ATTEMPTS = Integer.MAX_VALUE;

    private final LoopState loopState;
    private final int attempts;
    @Nullable
    private final TimeoutContext timeoutContext;
    @Nullable
    private Throwable previouslyChosenException;

    /**
     * Creates a {@code RetryState} with a positive number of allowed retries. {@link Integer#MAX_VALUE} is a special value interpreted as
     * being unlimited.
     * <p>
     * If a timeout is not specified in the {@link TimeoutContext#hasTimeoutMS()}, the specified {@code retries} param acts as a fallback
     * bound. Otherwise, retries are unbounded until the timeout is reached.
     * <p>
     * It is possible to provide an additional {@code retryPredicate} in the {@link #doAdvanceOrThrow(Throwable, BiFunction, BiPredicate, boolean)} method,
     * which can be used to stop retrying based on a custom condition additionally to {@code retires} and {@link TimeoutContext}.
     * </p>
     *
     * @param retries A positive number of allowed retries. {@link Integer#MAX_VALUE} is a special value interpreted as being unlimited.
     * @param timeoutContext A timeout context that will be used to determine if the operation has timed out.
     * @see #attempts()
     */
    public static RetryState withRetryableState(final int retries, final TimeoutContext timeoutContext) {
        assertTrue(retries > 0);
        if (timeoutContext.hasTimeoutMS()){
            return new RetryState(INFINITE_ATTEMPTS, timeoutContext);
        }
        return new RetryState(retries, null);
    }

    public static RetryState withNonRetryableState() {
        return new RetryState(0, null);
    }

    /**
     * Creates a {@link RetryState} that does not limit the number of retries.
     * The number of attempts is limited iff {@link TimeoutContext#hasTimeoutMS()} is true and timeout has expired.
     * <p>
     * It is possible to provide an additional {@code retryPredicate} in the {@link #doAdvanceOrThrow(Throwable, BiFunction, BiPredicate, boolean)} method,
     * which can be used to stop retrying based on a custom condition additionally to {@code retires} and {@link TimeoutContext}.
     * </p>
     *
     * @param timeoutContext A timeout context that will be used to determine if the operation has timed out.
     * @see #attempts()
     */
    public RetryState(final TimeoutContext timeoutContext) {
        this(INFINITE_ATTEMPTS, timeoutContext);
    }

    /**
     * @param retries A non-negative number of allowed retries. {@link Integer#MAX_VALUE} is a special value interpreted as being unlimited.
     * @param timeoutContext A timeout context that will be used to determine if the operation has timed out.
     * @see #attempts()
     */
    private RetryState(final int retries, @Nullable final TimeoutContext timeoutContext) {
        assertTrue(retries >= 0);
        loopState = new LoopState();
        attempts = retries == INFINITE_ATTEMPTS ? INFINITE_ATTEMPTS : retries + 1;
        this.timeoutContext = timeoutContext;
    }

    /**
     * Advances this {@link RetryState} such that it represents the state of a new attempt.
     * If there is at least one more {@linkplain #attempts() attempt} left, it is consumed by this method.
     * Must not be called before the {@linkplain #isFirstAttempt() first attempt}, must be called before each subsequent attempt.
     * <p>
     * This method is intended to be used by code that generally does not handle {@link Error}s explicitly,
     * which is usually synchronous code.
     *
     * @param attemptException The exception produced by the most recent attempt.
     * It is passed to the {@code retryPredicate} and to the {@code onAttemptFailureOperator}.
     * @param onAttemptFailureOperator The action that is called once per failed attempt before (in the happens-before order) the
     * {@code retryPredicate}, regardless of whether the {@code retryPredicate} is called.
     * This action is allowed to have side effects.
     * <p>
     * It also has to choose which exception to preserve as a prospective failed result of the associated retryable activity.
     * The {@code onAttemptFailureOperator} may mutate its arguments, choose from the arguments, or return a different exception,
     * but it must return a {@code @}{@link NonNull} value.
     * The choice is between</p>
     * <ul>
     *     <li>the previously chosen exception or {@code null} if none has been chosen
     *     (the first argument of the {@code onAttemptFailureOperator})</li>
     *     <li>and the exception from the most recent attempt (the second argument of the {@code onAttemptFailureOperator}).</li>
     * </ul>
     * The result of the {@code onAttemptFailureOperator} does not affect the exception passed to the {@code retryPredicate}.
     * @param retryPredicate {@code true} iff another attempt needs to be made. The {@code retryPredicate} is called not more than once
     * per attempt and only if all the following is true:
     * <ul>
     *     <li>{@code onAttemptFailureOperator} completed normally;</li>
     *     <li>the most recent attempt is not the {@linkplain #isLastAttempt() last} one.</li>
     * </ul>
     * The {@code retryPredicate} accepts this {@link RetryState} and the exception from the most recent attempt,
     * and may mutate the exception. The {@linkplain RetryState} advances to represent the state of a new attempt
     * after (in the happens-before order) testing the {@code retryPredicate}, and only if the predicate completes normally.
     * @throws RuntimeException Iff any of the following is true:
     * <ul>
     *     <li>the {@code onAttemptFailureOperator} completed abruptly;</li>
     *     <li>the most recent attempt is the {@linkplain #isLastAttempt() last} one;</li>
     *     <li>the {@code retryPredicate} completed abruptly;</li>
     *     <li>the {@code retryPredicate} is {@code false}.</li>
     * </ul>
     * The exception thrown represents the failed result of the associated retryable activity,
     * i.e., the caller must not do any more attempts.
     * @see #advanceOrThrow(Throwable, BinaryOperator, BiPredicate)
     */
    void advanceOrThrow(final RuntimeException attemptException, final BinaryOperator<Throwable> onAttemptFailureOperator,
            final BiPredicate<RetryState, Throwable> retryPredicate) throws RuntimeException {
        try {
            doAdvanceOrThrow(attemptException, onAttemptFailureOperator, retryPredicate, true);
        } catch (RuntimeException | Error unchecked) {
            throw unchecked;
        } catch (Throwable checked) {
            throw new AssertionError(checked);
        }
    }

    /**
     * This method is intended to be used by code that generally handles all {@link Throwable} types explicitly,
     * which is usually asynchronous code.
     *
     * @see #advanceOrThrow(RuntimeException, BinaryOperator, BiPredicate)
     */
    void advanceOrThrow(final Throwable attemptException, final BinaryOperator<Throwable> onAttemptFailureOperator,
            final BiPredicate<RetryState, Throwable> retryPredicate) throws Throwable {
        doAdvanceOrThrow(attemptException, onAttemptFailureOperator, retryPredicate, false);
    }

    /**
     * @param onlyRuntimeExceptions {@code true} iff the method must expect {@link #previouslyChosenException} and {@code attemptException} to be
     * {@link RuntimeException}s and must not explicitly handle other {@link Throwable} types, of which only {@link Error} is possible
     * as {@link RetryState} does not have any source of {@link Exception}s.
     * @param onAttemptFailureOperator See {@link #advanceOrThrow(RuntimeException, BinaryOperator, BiPredicate)}.
     */
    private void doAdvanceOrThrow(final Throwable attemptException,
            final BinaryOperator<Throwable> onAttemptFailureOperator,
            final BiPredicate<RetryState, Throwable> retryPredicate,
            final boolean onlyRuntimeExceptions) throws Throwable {
        assertTrue(attempt() < attempts);
        assertNotNull(attemptException);
        if (onlyRuntimeExceptions) {
            assertTrue(isRuntime(attemptException));
        }
<<<<<<< HEAD
        assertTrue(!isFirstAttempt() || previouslyChosenException == null);
        Throwable newlyChosenException = transformException(previouslyChosenException, attemptException, onlyRuntimeExceptions, exceptionTransformer);

        /*
         * A MongoOperationTimeoutException indicates that the operation timed out, either during command execution or server selection.
         * The timeout for server selection is determined by the computedServerSelectionMS = min(serverSelectionTimeoutMS, timeoutMS).
         *
         * The isLastAttempt() method checks if the timeoutMS has expired, which could be greater than the computedServerSelectionMS.
         * Therefore, it's important to check if the exception is an instance of MongoOperationTimeoutException to detect a timeout.
         */
        if (isLastAttempt() || attemptException instanceof MongoOperationTimeoutException) {
            previouslyChosenException = newlyChosenException;
            /*
             * The function of isLastIteration() is to indicate if retrying has been explicitly halted. Such a stop is not interpreted as
             * a timeout exception but as a deliberate cessation of retry attempts.
             */
            if (hasTimeoutMs() && !loopState.isLastIteration()) {
                previouslyChosenException = createMongoTimeoutException(
                        "Retry attempt timed out.",
                        previouslyChosenException);
            }
            throw previouslyChosenException;
=======
        assertTrue(!isFirstAttempt() || exception == null);
        Throwable newlyChosenException = callOnAttemptFailureOperator(exception, attemptException, onlyRuntimeExceptions, onAttemptFailureOperator);
        if (isLastAttempt()) {
            exception = newlyChosenException;
            throw exception;
>>>>>>> 339bd2ca
        } else {
            // note that we must not update the state, e.g, `previouslyChosenException`, `loopState`, before calling `retryPredicate`
            boolean retry = shouldRetry(this, attemptException, newlyChosenException, onlyRuntimeExceptions, retryPredicate);
            previouslyChosenException = newlyChosenException;
            if (retry) {
                assertTrue(loopState.advance());
            } else {
                throw previouslyChosenException;
            }
        }
    }

    /**
     * @param onlyRuntimeExceptions See {@link #doAdvanceOrThrow(Throwable, BinaryOperator, BiPredicate, boolean)}.
     * @param onAttemptFailureOperator See {@link #advanceOrThrow(RuntimeException, BinaryOperator, BiPredicate)}.
     */
    private static Throwable callOnAttemptFailureOperator(
            @Nullable final Throwable previouslyChosenException,
            final Throwable attemptException,
            final boolean onlyRuntimeExceptions,
            final BinaryOperator<Throwable> onAttemptFailureOperator) {
        if (onlyRuntimeExceptions && previouslyChosenException != null) {
            assertTrue(isRuntime(previouslyChosenException));
        }
        Throwable result;
        try {
            result = assertNotNull(onAttemptFailureOperator.apply(previouslyChosenException, attemptException));
            if (onlyRuntimeExceptions) {
                assertTrue(isRuntime(result));
            }
        } catch (Throwable onAttemptFailureOperatorException) {
            if (onlyRuntimeExceptions && !isRuntime(onAttemptFailureOperatorException)) {
                throw onAttemptFailureOperatorException;
            }
            if (previouslyChosenException != null) {
                onAttemptFailureOperatorException.addSuppressed(previouslyChosenException);
            }
            onAttemptFailureOperatorException.addSuppressed(attemptException);
            throw onAttemptFailureOperatorException;
        }
        return result;
    }

    /**
     * @param readOnlyRetryState Must not be mutated by this method.
     * @param onlyRuntimeExceptions See {@link #doAdvanceOrThrow(Throwable, BinaryOperator, BiPredicate, boolean)}.
     */
    private boolean shouldRetry(final RetryState readOnlyRetryState, final Throwable attemptException, final Throwable newlyChosenException,
            final boolean onlyRuntimeExceptions, final BiPredicate<RetryState, Throwable> retryPredicate) {
        try {
            return retryPredicate.test(readOnlyRetryState, attemptException);
        } catch (Throwable retryPredicateException) {
            if (onlyRuntimeExceptions && !isRuntime(retryPredicateException)) {
                throw retryPredicateException;
            }
            retryPredicateException.addSuppressed(newlyChosenException);
            throw retryPredicateException;
        }
    }

    private static boolean isRuntime(@Nullable final Throwable exception) {
        return exception instanceof RuntimeException;
    }

    /**
     * This method is similar to the semantics of the
     * <a href="https://docs.oracle.com/javase/specs/jls/se8/html/jls-14.html#jls-14.15">{@code break} statement</a>, with the difference
     * that breaking results in throwing an exception because the retry loop has more than one iteration only if the first iteration fails.
     * Does nothing and completes normally if called during the {@linkplain #isFirstAttempt() first attempt}.
     * This method is useful when the associated retryable activity detects that a retry attempt should not happen
     * despite having been started. Must not be called more than once per {@link RetryState}.
     * <p>
     * If the {@code predicate} completes abruptly, this method also completes abruptly with the same exception but does not break retrying;
     * if the {@code predicate} is {@code true}, then the method breaks retrying and completes abruptly by throwing the exception that is
     * currently deemed to be a prospective failed result of the associated retryable activity. The thrown exception must also be used
     * by the caller to complete the ongoing attempt.
     * <p>
     * If this method is called from
     * {@linkplain RetryingSyncSupplier#RetryingSyncSupplier(RetryState, BinaryOperator, BiPredicate, Supplier)
     * retry predicate / failed result transformer}, the behavior is unspecified.
     *
     * @param predicate {@code true} iff retrying needs to be broken.
     * The {@code predicate} is not called during the {@linkplain #isFirstAttempt() first attempt}.
     * @throws RuntimeException Iff any of the following is true:
     * <ul>
     *     <li>the {@code predicate} completed abruptly;</li>
     *     <li>this method broke retrying.</li>
     * </ul>
     * The exception thrown represents the failed result of the associated retryable activity.
     * @see #breakAndCompleteIfRetryAnd(Supplier, SingleResultCallback)
     */
    public void breakAndThrowIfRetryAnd(final Supplier<Boolean> predicate) throws RuntimeException {
        assertFalse(loopState.isLastIteration());
        if (!isFirstAttempt()) {
            assertNotNull(previouslyChosenException);
            assertTrue(previouslyChosenException instanceof RuntimeException);
            RuntimeException localException = (RuntimeException) previouslyChosenException;
            try {
                if (predicate.get()) {
                    loopState.markAsLastIteration();
                }
            } catch (Exception predicateException) {
                predicateException.addSuppressed(localException);
                throw predicateException;
            }
            if (loopState.isLastIteration()) {
                throw localException;
            }
        }
    }

    /**
     * This method is intended to be used by callback-based code. It is similar to {@link #breakAndThrowIfRetryAnd(Supplier)},
     * but instead of throwing an exception, it relays it to the {@code callback}.
     * <p>
     * If this method is called from
     * {@linkplain RetryingAsyncCallbackSupplier#RetryingAsyncCallbackSupplier(RetryState, BinaryOperator, BiPredicate, AsyncCallbackSupplier)
     * retry predicate / failed result transformer}, the behavior is unspecified.
     *
     * @return {@code true} iff the {@code callback} was completed, which happens in the same situations in which
     * {@link #breakAndThrowIfRetryAnd(Supplier)} throws an exception. If {@code true} is returned, the caller must complete
     * the ongoing attempt.
     * @see #breakAndThrowIfRetryAnd(Supplier)
     */
    public boolean breakAndCompleteIfRetryAnd(final Supplier<Boolean> predicate, final SingleResultCallback<?> callback) {
        try {
            breakAndThrowIfRetryAnd(predicate);
            return false;
        } catch (Throwable t) {
            callback.onResult(null, t);
            return true;
        }
    }

    /**
     * This method is similar to
     * {@link RetryState#breakAndThrowIfRetryAnd(Supplier)} / {@link RetryState#breakAndCompleteIfRetryAnd(Supplier, SingleResultCallback)}.
     * The difference is that it allows the current attempt to continue, yet no more attempts will happen. Also, unlike the aforementioned
     * methods, this method has effect even if called during the {@linkplain #isFirstAttempt() first attempt}.
     */
    public void markAsLastAttempt() {
        loopState.markAsLastIteration();
    }

    /**
     * Returns {@code true} iff the current attempt is the first one, i.e., no retries have been made.
     *
     * @see #attempts()
     */
    public boolean isFirstAttempt() {
        return loopState.isFirstIteration();
    }

    /**
     * Returns {@code true} iff the current attempt is known to be the last one, i.e., it is known that no more retries will be made.
     * An attempt is known to be the last one iff any of the following applies:
     * <ul>
     *   <li>{@link #breakAndThrowIfRetryAnd(Supplier)} / {@link #breakAndCompleteIfRetryAnd(Supplier, SingleResultCallback)} / {@link #markAsLastAttempt()} was called.</li>
     *   <li>A timeout is set and has been reached.</li>
     *   <li>No timeout is set, and the number of {@linkplain #attempts() attempts} is limited, and the current attempt is the last one.</li>
     * </ul>
     *
     * @see #attempts()
     */
    public boolean isLastAttempt() {
        if (loopState.isLastIteration()){
            return true;
        }
        if (hasTimeoutMs()) {
           return assertNotNull(timeoutContext).hasExpired();
        }
        return attempt() == attempts - 1;
    }

    private boolean hasTimeoutMs() {
        return timeoutContext != null && timeoutContext.hasTimeoutMS();
    }

    /**
     * A 0-based attempt number.
     *
     * @see #attempts()
     */
    public int attempt() {
        return loopState.iteration();
    }

    /**
     * Returns a positive maximum number of attempts:
     * <ul>
     *     <li>0 if the number of retries is {@linkplain #RetryState(TimeoutContext) unlimited};</li>
     *     <li>1 if no retries are allowed;</li>
     *     <li>{@link #RetryState(int, TimeoutContext) retries} + 1 otherwise.</li>
     * </ul>
     *
     * @see #attempt()
     * @see #isFirstAttempt()
     * @see #isLastAttempt()
     */
    public int attempts() {
        return attempts == INFINITE_ATTEMPTS ? 0 : attempts;
    }

    /**
     * Returns the exception that is currently deemed to be a prospective failed result of the associated retryable activity.
     * Note that this exception is not necessary the one from the most recent failed attempt.
     * Returns an {@linkplain Optional#isEmpty() empty} {@link Optional} iff called during the {@linkplain #isFirstAttempt() first attempt}.
     * <p>
     * In synchronous code the returned exception is of the type {@link RuntimeException}.
     */
    public Optional<Throwable> exception() {
        assertTrue(previouslyChosenException == null || !isFirstAttempt());
        return Optional.ofNullable(previouslyChosenException);
    }

    /**
     * @see LoopState#attach(AttachmentKey, Object, boolean)
     */
    public <V> RetryState attach(final AttachmentKey<V> key, final V value, final boolean autoRemove) {
        loopState.attach(key, value, autoRemove);
        return this;
    }

    /**
     * @see LoopState#attachment(AttachmentKey)
     */
    public <V> Optional<V> attachment(final AttachmentKey<V> key) {
        return loopState.attachment(key);
    }

    @Override
    public String toString() {
        return "RetryState{"
                + "loopState=" + loopState
                + ", attempts=" + (attempts == INFINITE_ATTEMPTS ? "infinite" : attempts)
                + ", exception=" + previouslyChosenException
                + '}';
    }
}<|MERGE_RESOLUTION|>--- conflicted
+++ resolved
@@ -191,9 +191,8 @@
         if (onlyRuntimeExceptions) {
             assertTrue(isRuntime(attemptException));
         }
-<<<<<<< HEAD
         assertTrue(!isFirstAttempt() || previouslyChosenException == null);
-        Throwable newlyChosenException = transformException(previouslyChosenException, attemptException, onlyRuntimeExceptions, exceptionTransformer);
+        Throwable newlyChosenException = callOnAttemptFailureOperator(previouslyChosenException, attemptException, onlyRuntimeExceptions, onAttemptFailureOperator);
 
         /*
          * A MongoOperationTimeoutException indicates that the operation timed out, either during command execution or server selection.
@@ -214,13 +213,6 @@
                         previouslyChosenException);
             }
             throw previouslyChosenException;
-=======
-        assertTrue(!isFirstAttempt() || exception == null);
-        Throwable newlyChosenException = callOnAttemptFailureOperator(exception, attemptException, onlyRuntimeExceptions, onAttemptFailureOperator);
-        if (isLastAttempt()) {
-            exception = newlyChosenException;
-            throw exception;
->>>>>>> 339bd2ca
         } else {
             // note that we must not update the state, e.g, `previouslyChosenException`, `loopState`, before calling `retryPredicate`
             boolean retry = shouldRetry(this, attemptException, newlyChosenException, onlyRuntimeExceptions, retryPredicate);
