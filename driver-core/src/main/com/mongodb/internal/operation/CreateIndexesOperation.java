/*
 * Copyright 2008-present MongoDB, Inc.
 *
 * Licensed under the Apache License, Version 2.0 (the "License");
 * you may not use this file except in compliance with the License.
 * You may obtain a copy of the License at
 *
 *   http://www.apache.org/licenses/LICENSE-2.0
 *
 * Unless required by applicable law or agreed to in writing, software
 * distributed under the License is distributed on an "AS IS" BASIS,
 * WITHOUT WARRANTIES OR CONDITIONS OF ANY KIND, either express or implied.
 * See the License for the specific language governing permissions and
 * limitations under the License.
 */

package com.mongodb.internal.operation;

import com.mongodb.CreateIndexCommitQuorum;
import com.mongodb.DuplicateKeyException;
import com.mongodb.ErrorCategory;
import com.mongodb.MongoClientException;
import com.mongodb.MongoCommandException;
import com.mongodb.MongoException;
import com.mongodb.MongoNamespace;
import com.mongodb.WriteConcern;
import com.mongodb.WriteConcernResult;
import com.mongodb.internal.async.SingleResultCallback;
import com.mongodb.internal.binding.AsyncWriteBinding;
import com.mongodb.internal.binding.WriteBinding;
import com.mongodb.internal.bulk.IndexRequest;
import com.mongodb.lang.Nullable;
import org.bson.BsonArray;
import org.bson.BsonBoolean;
import org.bson.BsonDocument;
import org.bson.BsonDouble;
import org.bson.BsonInt32;
import org.bson.BsonInt64;
import org.bson.BsonString;

import java.util.ArrayList;
import java.util.List;
import java.util.concurrent.TimeUnit;

import static com.mongodb.assertions.Assertions.assertNotNull;
import static com.mongodb.assertions.Assertions.notNull;
import static com.mongodb.internal.operation.AsyncOperationHelper.executeCommandAsync;
import static com.mongodb.internal.operation.AsyncOperationHelper.writeConcernErrorTransformerAsync;
import static com.mongodb.internal.operation.IndexHelper.generateIndexName;
import static com.mongodb.internal.operation.ServerVersionHelper.serverIsAtLeastVersionFourDotFour;
import static com.mongodb.internal.operation.SyncOperationHelper.executeCommand;
import static com.mongodb.internal.operation.SyncOperationHelper.writeConcernErrorTransformer;
import static com.mongodb.internal.operation.WriteConcernHelper.appendWriteConcernToCommand;

/**
 * An operation that creates one or more indexes.
 *
 * <p>This class is not part of the public API and may be removed or changed at any time</p>
 */
public class CreateIndexesOperation implements AsyncWriteOperation<Void>, WriteOperation<Void> {
    private final MongoNamespace namespace;
    private final List<IndexRequest> requests;
    private final WriteConcern writeConcern;
    private CreateIndexCommitQuorum commitQuorum;

    public CreateIndexesOperation(final MongoNamespace namespace, final List<IndexRequest> requests,
            @Nullable final WriteConcern writeConcern) {
        this.namespace = notNull("namespace", namespace);
        this.requests = notNull("indexRequests", requests);
        this.writeConcern = writeConcern;
    }

    public WriteConcern getWriteConcern() {
        return writeConcern;
    }

    public List<IndexRequest> getRequests() {
        return requests;
    }

    public List<String> getIndexNames() {
        List<String> indexNames = new ArrayList<>(requests.size());
        for (IndexRequest request : requests) {
            if (request.getName() != null) {
                indexNames.add(request.getName());
            } else {
                indexNames.add(generateIndexName(request.getKeys()));
            }
        }
        return indexNames;
    }

    public CreateIndexCommitQuorum getCommitQuorum() {
        return commitQuorum;
    }

    public CreateIndexesOperation commitQuorum(@Nullable final CreateIndexCommitQuorum commitQuorum) {
        this.commitQuorum = commitQuorum;
        return this;
    }

    @Override
    public Void execute(final WriteBinding binding) {
        try {
            return executeCommand(binding, namespace.getDatabaseName(), getCommandCreator(), writeConcernErrorTransformer());
        } catch (MongoCommandException e) {
            throw checkForDuplicateKeyError(e);
        }
    }

    @Override
    public void executeAsync(final AsyncWriteBinding binding, final SingleResultCallback<Void> callback) {
        executeCommandAsync(binding, namespace.getDatabaseName(), getCommandCreator(), writeConcernErrorTransformerAsync(),
                ((result, t) -> {
                    if (t != null) {
                        callback.onResult(null, translateException(t));
                    } else {
                        callback.onResult(result, null);
                    }
                }));
    }

    @SuppressWarnings("deprecation")
    private BsonDocument getIndex(final IndexRequest request) {
        BsonDocument index = new BsonDocument();
        index.append("key", request.getKeys());
        index.append("name", new BsonString(request.getName() != null ? request.getName() : generateIndexName(request.getKeys())));
        if (request.isBackground()) {
            index.append("background", BsonBoolean.TRUE);
        }
        if (request.isUnique()) {
            index.append("unique", BsonBoolean.TRUE);
        }
        if (request.isSparse()) {
            index.append("sparse", BsonBoolean.TRUE);
        }
        if (request.getExpireAfter(TimeUnit.SECONDS) != null) {
            index.append("expireAfterSeconds", new BsonInt64(assertNotNull(request.getExpireAfter(TimeUnit.SECONDS))));
        }
        if (request.getVersion() != null) {
            index.append("v", new BsonInt32(assertNotNull(request.getVersion())));
        }
        if (request.getWeights() != null) {
            index.append("weights", assertNotNull(request.getWeights()));
        }
        if (request.getDefaultLanguage() != null) {
            index.append("default_language", new BsonString(assertNotNull(request.getDefaultLanguage())));
        }
        if (request.getLanguageOverride() != null) {
            index.append("language_override", new BsonString(assertNotNull(request.getLanguageOverride())));
        }
        if (request.getTextVersion() != null) {
            index.append("textIndexVersion", new BsonInt32(assertNotNull(request.getTextVersion())));
        }
        if (request.getSphereVersion() != null) {
            index.append("2dsphereIndexVersion", new BsonInt32(assertNotNull(request.getSphereVersion())));
        }
        if (request.getBits() != null) {
            index.append("bits", new BsonInt32(assertNotNull(request.getBits())));
        }
        if (request.getMin() != null) {
            index.append("min", new BsonDouble(assertNotNull(request.getMin())));
        }
        if (request.getMax() != null) {
            index.append("max", new BsonDouble(assertNotNull(request.getMax())));
        }
        if (request.getDropDups()) {
            index.append("dropDups", BsonBoolean.TRUE);
        }
        if (request.getStorageEngine() != null) {
            index.append("storageEngine", assertNotNull(request.getStorageEngine()));
        }
        if (request.getPartialFilterExpression() != null) {
            index.append("partialFilterExpression", assertNotNull(request.getPartialFilterExpression()));
        }
        if (request.getCollation() != null) {
            index.append("collation", assertNotNull(request.getCollation().asDocument()));
        }
        if (request.getWildcardProjection() != null) {
            index.append("wildcardProjection", assertNotNull(request.getWildcardProjection()));
        }
        if (request.isHidden()) {
            index.append("hidden", BsonBoolean.TRUE);
        }
        return index;
    }

    private CommandOperationHelper.CommandCreator getCommandCreator() {
        return (operationContext, serverDescription, connectionDescription) -> {
            BsonDocument command = new BsonDocument("createIndexes", new BsonString(namespace.getCollectionName()));
            List<BsonDocument> values = new ArrayList<>();
            for (IndexRequest request : requests) {
                values.add(getIndex(request));
            }
            command.put("indexes", new BsonArray(values));
<<<<<<< HEAD
            operationContext.getTimeoutContext().putMaxTimeMS(command);
=======
>>>>>>> d0ba3716
            appendWriteConcernToCommand(writeConcern, command);
            if (commitQuorum != null) {
                if (serverIsAtLeastVersionFourDotFour(connectionDescription)) {
                    command.put("commitQuorum", commitQuorum.toBsonValue());
                } else {
                    throw new MongoClientException("Specifying a value for the create index commit quorum option "
                            + "requires a minimum MongoDB version of 4.4");
                }
            }
            return command;
        };
    }

    @Nullable
    private MongoException translateException(@Nullable final Throwable t) {
        return (t instanceof MongoCommandException) ? checkForDuplicateKeyError((MongoCommandException) t)
                                                      : MongoException.fromThrowable(t);
    }

    private MongoException checkForDuplicateKeyError(final MongoCommandException e) {
        if (ErrorCategory.fromErrorCode(e.getCode()) == ErrorCategory.DUPLICATE_KEY) {
            return new DuplicateKeyException(e.getResponse(), e.getServerAddress(), WriteConcernResult.acknowledged(0, false, null));
        } else {
            return e;
        }
    }
}<|MERGE_RESOLUTION|>--- conflicted
+++ resolved
@@ -193,10 +193,6 @@
                 values.add(getIndex(request));
             }
             command.put("indexes", new BsonArray(values));
-<<<<<<< HEAD
-            operationContext.getTimeoutContext().putMaxTimeMS(command);
-=======
->>>>>>> d0ba3716
             appendWriteConcernToCommand(writeConcern, command);
             if (commitQuorum != null) {
                 if (serverIsAtLeastVersionFourDotFour(connectionDescription)) {
