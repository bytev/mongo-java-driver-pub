/*
 * Copyright 2008-present MongoDB, Inc.
 *
 * Licensed under the Apache License, Version 2.0 (the "License");
 * you may not use this file except in compliance with the License.
 * You may obtain a copy of the License at
 *
 *   http://www.apache.org/licenses/LICENSE-2.0
 *
 * Unless required by applicable law or agreed to in writing, software
 * distributed under the License is distributed on an "AS IS" BASIS,
 * WITHOUT WARRANTIES OR CONDITIONS OF ANY KIND, either express or implied.
 * See the License for the specific language governing permissions and
 * limitations under the License.
 */

package com.mongodb.internal.operation;

import com.mongodb.AutoEncryptionSettings;
import com.mongodb.MongoNamespace;
import com.mongodb.ReadConcern;
import com.mongodb.ReadPreference;
import com.mongodb.WriteConcern;
import com.mongodb.bulk.BulkWriteResult;
import com.mongodb.client.cursor.TimeoutMode;
import com.mongodb.client.model.BulkWriteOptions;
import com.mongodb.client.model.Collation;
import com.mongodb.client.model.CountOptions;
import com.mongodb.client.model.CreateCollectionOptions;
import com.mongodb.client.model.CreateIndexOptions;
import com.mongodb.client.model.CreateViewOptions;
import com.mongodb.client.model.DeleteOptions;
import com.mongodb.client.model.DropCollectionOptions;
import com.mongodb.client.model.DropIndexOptions;
import com.mongodb.client.model.EstimatedDocumentCountOptions;
import com.mongodb.client.model.FindOneAndDeleteOptions;
import com.mongodb.client.model.FindOneAndReplaceOptions;
import com.mongodb.client.model.FindOneAndUpdateOptions;
import com.mongodb.client.model.IndexModel;
import com.mongodb.client.model.InsertManyOptions;
import com.mongodb.client.model.InsertOneOptions;
import com.mongodb.client.model.RenameCollectionOptions;
import com.mongodb.client.model.ReplaceOptions;
import com.mongodb.client.model.SearchIndexModel;
import com.mongodb.client.model.UpdateOptions;
import com.mongodb.client.model.WriteModel;
import com.mongodb.client.model.changestream.FullDocument;
import com.mongodb.client.model.changestream.FullDocumentBeforeChange;
import com.mongodb.internal.TimeoutSettings;
import com.mongodb.internal.async.AsyncBatchCursor;
import com.mongodb.internal.client.model.AggregationLevel;
import com.mongodb.internal.client.model.FindOptions;
import com.mongodb.internal.client.model.changestream.ChangeStreamLevel;
import com.mongodb.lang.Nullable;
import org.bson.BsonDocument;
import org.bson.BsonTimestamp;
import org.bson.BsonValue;
import org.bson.codecs.Decoder;
import org.bson.codecs.configuration.CodecRegistry;
import org.bson.conversions.Bson;

import java.util.List;

import static com.mongodb.assertions.Assertions.assertNotNull;

/**
 * <p>This class is not part of the public API and may be removed or changed at any time</p>
 */
public final class AsyncOperations<TDocument> {
    private final Operations<TDocument> operations;

    public AsyncOperations(final MongoNamespace namespace, final Class<TDocument> documentClass, final ReadPreference readPreference,
            final CodecRegistry codecRegistry, final ReadConcern readConcern, final WriteConcern writeConcern,
            final boolean retryWrites, final boolean retryReads, final TimeoutSettings timeoutSettings) {
        this.operations = new Operations<>(namespace, documentClass, readPreference, codecRegistry, readConcern, writeConcern,
                retryWrites, retryReads, timeoutSettings);
    }

    public MongoNamespace getNamespace() {
        return assertNotNull(operations.getNamespace());
    }

    public Class<TDocument> getDocumentClass() {
        return operations.getDocumentClass();
    }

    public ReadPreference getReadPreference() {
        return operations.getReadPreference();
    }

    public CodecRegistry getCodecRegistry() {
        return operations.getCodecRegistry();
    }

    public ReadConcern getReadConcern() {
        return operations.getReadConcern();
    }

    public WriteConcern getWriteConcern() {
        return operations.getWriteConcern();
    }

    public boolean isRetryWrites() {
        return operations.isRetryWrites();
    }

    public boolean isRetryReads() {
        return operations.isRetryReads();
    }

    public TimeoutSettings getTimeoutSettings() {
        return operations.getTimeoutSettings();
    }

    public AsyncReadOperation<Long> countDocuments(final Bson filter, final CountOptions options) {
        return operations.countDocuments(filter, options);
    }

    public AsyncReadOperation<Long> estimatedDocumentCount(final EstimatedDocumentCountOptions options) {
        return operations.estimatedDocumentCount(options);
    }

    public <TResult> AsyncReadOperation<AsyncBatchCursor<TResult>> findFirst(final Bson filter, final Class<TResult> resultClass,
            final FindOptions options) {
        return operations.findFirst(filter, resultClass, options);
    }

    public <TResult> AsyncExplainableReadOperation<AsyncBatchCursor<TResult>> find(final Bson filter, final Class<TResult> resultClass,
            final FindOptions options) {
        return operations.find(filter, resultClass, options);
    }

    public <TResult> AsyncReadOperation<AsyncBatchCursor<TResult>> find(final MongoNamespace findNamespace, final Bson filter,
            final Class<TResult> resultClass, final FindOptions options) {
        return operations.find(findNamespace, filter, resultClass, options);
    }

    public <TResult> AsyncReadOperation<AsyncBatchCursor<TResult>> distinct(final String fieldName, final Bson filter,
            final Class<TResult> resultClass, final long maxTimeMS,
            final Collation collation, final BsonValue comment) {
        return operations.distinct(fieldName, filter, resultClass, maxTimeMS, collation, comment);
    }

    public <TResult> AsyncExplainableReadOperation<AsyncBatchCursor<TResult>> aggregate(final List<? extends Bson> pipeline,
            final Class<TResult> resultClass,
            final long maxTimeMS, final long maxAwaitTimeMS,
            @Nullable final TimeoutMode timeoutMode,
            @Nullable final Integer batchSize,
            final Collation collation, final Bson hint,
            final String hintString,
            final BsonValue comment,
            final Bson variables,
            final Boolean allowDiskUse,
            final AggregationLevel aggregationLevel) {
        return operations.aggregate(pipeline, resultClass, maxTimeMS, maxAwaitTimeMS, timeoutMode, batchSize, collation, hint, hintString,
                comment, variables, allowDiskUse, aggregationLevel);
    }

    public AsyncReadOperation<Void> aggregateToCollection(final List<? extends Bson> pipeline, final long maxTimeMS,
            @Nullable final TimeoutMode timeoutMode, final Boolean allowDiskUse, final Boolean bypassDocumentValidation,
            final Collation collation, final Bson hint, final String hintString, final BsonValue comment,
            final Bson variables, final AggregationLevel aggregationLevel) {
        return operations.aggregateToCollection(pipeline, maxTimeMS, timeoutMode, allowDiskUse, bypassDocumentValidation, collation, hint,
                hintString, comment, variables, aggregationLevel);
    }

    @SuppressWarnings("deprecation")
    public AsyncWriteOperation<MapReduceStatistics> mapReduceToCollection(final String databaseName, final String collectionName,
            final String mapFunction, final String reduceFunction,
            final String finalizeFunction, final Bson filter, final int limit,
            final long maxTimeMS, final boolean jsMode, final Bson scope,
            final Bson sort, final boolean verbose,
            final com.mongodb.client.model.MapReduceAction action,
            final Boolean bypassDocumentValidation, final Collation collation) {
        return operations.mapReduceToCollection(databaseName, collectionName, mapFunction, reduceFunction, finalizeFunction, filter, limit,
                maxTimeMS, jsMode, scope, sort, verbose, action, bypassDocumentValidation, collation);
    }

    public <TResult> AsyncReadOperation<MapReduceAsyncBatchCursor<TResult>> mapReduce(final String mapFunction, final String reduceFunction,
            final String finalizeFunction, final Class<TResult> resultClass,
            final Bson filter, final int limit,
            final long maxTimeMS, final boolean jsMode, final Bson scope,
            final Bson sort, final boolean verbose,
            final Collation collation) {
        return operations.mapReduce(mapFunction, reduceFunction, finalizeFunction, resultClass, filter, limit, maxTimeMS, jsMode, scope,
                sort, verbose, collation);
    }

    public AsyncWriteOperation<TDocument> findOneAndDelete(final Bson filter, final FindOneAndDeleteOptions options) {
        return operations.findOneAndDelete(filter, options);
    }

    public AsyncWriteOperation<TDocument> findOneAndReplace(final Bson filter, final TDocument replacement,
            final FindOneAndReplaceOptions options) {
        return operations.findOneAndReplace(filter, replacement, options);
    }

    public AsyncWriteOperation<TDocument> findOneAndUpdate(final Bson filter, final Bson update, final FindOneAndUpdateOptions options) {
        return operations.findOneAndUpdate(filter, update, options);
    }

    public AsyncWriteOperation<TDocument> findOneAndUpdate(final Bson filter, final List<? extends Bson> update,
            final FindOneAndUpdateOptions options) {
        return operations.findOneAndUpdate(filter, update, options);
    }

    public AsyncWriteOperation<BulkWriteResult> insertOne(final TDocument document, final InsertOneOptions options) {
        return operations.insertOne(document, options);
    }


    public AsyncWriteOperation<BulkWriteResult> replaceOne(final Bson filter, final TDocument replacement, final ReplaceOptions options) {
        return operations.replaceOne(filter, replacement, options);
    }

    public AsyncWriteOperation<BulkWriteResult> deleteOne(final Bson filter, final DeleteOptions options) {
        return operations.deleteOne(filter, options);
    }

    public AsyncWriteOperation<BulkWriteResult> deleteMany(final Bson filter, final DeleteOptions options) {
        return operations.deleteMany(filter, options);
    }

    public AsyncWriteOperation<BulkWriteResult> updateOne(final Bson filter, final Bson update, final UpdateOptions updateOptions) {
        return operations.updateOne(filter, update, updateOptions);
    }

    public AsyncWriteOperation<BulkWriteResult> updateOne(final Bson filter, final List<? extends Bson> update,
            final UpdateOptions updateOptions) {
        return operations.updateOne(filter, update, updateOptions);
    }

    public AsyncWriteOperation<BulkWriteResult> updateMany(final Bson filter, final Bson update, final UpdateOptions updateOptions) {
        return operations.updateMany(filter, update, updateOptions);
    }

    public AsyncWriteOperation<BulkWriteResult> updateMany(final Bson filter, final List<? extends Bson> update,
            final UpdateOptions updateOptions) {
        return operations.updateMany(filter, update, updateOptions);
    }

    public AsyncWriteOperation<BulkWriteResult> insertMany(final List<? extends TDocument> documents,
            final InsertManyOptions options) {
        return operations.insertMany(documents, options);
    }

    public AsyncWriteOperation<BulkWriteResult> bulkWrite(final List<? extends WriteModel<? extends TDocument>> requests,
            final BulkWriteOptions options) {
        return operations.bulkWrite(requests, options);
    }

    public <TResult> AsyncReadOperation<TResult> commandRead(final Bson command, final Class<TResult> resultClass) {
        return operations.commandRead(command, resultClass);
    }

    public AsyncWriteOperation<Void> dropDatabase() {
        return operations.dropDatabase();
    }

    public AsyncWriteOperation<Void> createCollection(final String collectionName, final CreateCollectionOptions createCollectionOptions,
            final AutoEncryptionSettings autoEncryptionSettings) {
        return operations.createCollection(collectionName, createCollectionOptions, autoEncryptionSettings);
    }


    public AsyncWriteOperation<Void> dropCollection(final DropCollectionOptions dropCollectionOptions,
            final AutoEncryptionSettings autoEncryptionSettings) {
        return operations.dropCollection(dropCollectionOptions, autoEncryptionSettings);
    }

    public AsyncWriteOperation<Void> renameCollection(final MongoNamespace newCollectionNamespace,
            final RenameCollectionOptions options) {
        return operations.renameCollection(newCollectionNamespace, options);
    }

    public AsyncWriteOperation<Void> createView(final String viewName, final String viewOn, final List<? extends Bson> pipeline,
            final CreateViewOptions createViewOptions) {
        return operations.createView(viewName, viewOn, pipeline, createViewOptions);
    }

    public AsyncWriteOperation<Void> createIndexes(final List<IndexModel> indexes, final CreateIndexOptions options) {
        return operations.createIndexes(indexes, options);
    }

    public AsyncWriteOperation<Void> createSearchIndexes(final List<SearchIndexModel> indexes) {
        return operations.createSearchIndexes(indexes);
    }

    public AsyncWriteOperation<Void> updateSearchIndex(final String indexName, final Bson definition) {
        return operations.updateSearchIndex(indexName, definition);
    }

    public AsyncWriteOperation<Void> dropSearchIndex(final String indexName) {
        return operations.dropSearchIndex(indexName);
    }

    public <TResult> AsyncExplainableReadOperation<AsyncBatchCursor<TResult>> listSearchIndexes(final Class<TResult> resultClass,
                                                                                      final long maxTimeMS,
                                                                                      @Nullable final String indexName,
                                                                                      @Nullable final Integer batchSize,
                                                                                      @Nullable final Collation collation,
                                                                                      @Nullable final BsonValue comment,
                                                                                      @Nullable final Boolean allowDiskUse) {
        return operations.listSearchIndexes(resultClass, maxTimeMS, indexName, batchSize, collation,
                comment, allowDiskUse);
    }

    public AsyncWriteOperation<Void> dropIndex(final String indexName, final DropIndexOptions options) {
        return operations.dropIndex(indexName, options);
    }

    public AsyncWriteOperation<Void> dropIndex(final Bson keys, final DropIndexOptions options) {
        return operations.dropIndex(keys, options);
    }

    public <TResult> AsyncReadOperation<AsyncBatchCursor<TResult>> listCollections(final String databaseName, final Class<TResult> resultClass,
<<<<<<< HEAD
            final Bson filter, final boolean collectionNamesOnly, @Nullable final Integer batchSize, final long maxTimeMS,
            final BsonValue comment, @Nullable final TimeoutMode timeoutMode) {
        return operations.listCollections(databaseName, resultClass, filter, collectionNamesOnly, batchSize, maxTimeMS, comment,
                timeoutMode);
=======
            final Bson filter, final boolean collectionNamesOnly, final boolean authorizedCollections,
            final Integer batchSize, final long maxTimeMS,
            final BsonValue comment) {
        return operations.listCollections(databaseName, resultClass, filter, collectionNamesOnly, authorizedCollections,
                batchSize, maxTimeMS, comment);
>>>>>>> 89512cd9
    }

    public <TResult> AsyncReadOperation<AsyncBatchCursor<TResult>> listDatabases(final Class<TResult> resultClass, final Bson filter,
            final Boolean nameOnly, final long maxTimeMS, final Boolean authorizedDatabases, final BsonValue comment) {
        return operations.listDatabases(resultClass, filter, nameOnly, maxTimeMS, authorizedDatabases, comment);
    }

    public <TResult> AsyncReadOperation<AsyncBatchCursor<TResult>> listIndexes(final Class<TResult> resultClass,
            @Nullable final Integer batchSize, final long maxTimeMS, final BsonValue comment, @Nullable final TimeoutMode timeoutMode) {
        return operations.listIndexes(resultClass, batchSize, maxTimeMS, comment, timeoutMode);
    }

    public <TResult> AsyncReadOperation<AsyncBatchCursor<TResult>> changeStream(final FullDocument fullDocument,
            final FullDocumentBeforeChange fullDocumentBeforeChange, final List<? extends Bson> pipeline,
            final Decoder<TResult> decoder, final ChangeStreamLevel changeStreamLevel, final Integer batchSize, final Collation collation,
            final BsonValue comment, final long maxAwaitTimeMS, final BsonDocument resumeToken, final BsonTimestamp startAtOperationTime,
            final BsonDocument startAfter, final boolean showExpandedEvents) {
        return operations.changeStream(fullDocument, fullDocumentBeforeChange, pipeline, decoder, changeStreamLevel, batchSize,
                collation, comment, maxAwaitTimeMS, resumeToken, startAtOperationTime, startAfter, showExpandedEvents);
    }
}<|MERGE_RESOLUTION|>--- conflicted
+++ resolved
@@ -313,19 +313,11 @@
         return operations.dropIndex(keys, options);
     }
 
-    public <TResult> AsyncReadOperation<AsyncBatchCursor<TResult>> listCollections(final String databaseName, final Class<TResult> resultClass,
-<<<<<<< HEAD
-            final Bson filter, final boolean collectionNamesOnly, @Nullable final Integer batchSize, final long maxTimeMS,
-            final BsonValue comment, @Nullable final TimeoutMode timeoutMode) {
-        return operations.listCollections(databaseName, resultClass, filter, collectionNamesOnly, batchSize, maxTimeMS, comment,
-                timeoutMode);
-=======
-            final Bson filter, final boolean collectionNamesOnly, final boolean authorizedCollections,
-            final Integer batchSize, final long maxTimeMS,
-            final BsonValue comment) {
+    public <TResult> AsyncReadOperation<AsyncBatchCursor<TResult>> listCollections(final String databaseName,
+            final Class<TResult> resultClass, final Bson filter, final boolean collectionNamesOnly, final boolean authorizedCollections,
+            @Nullable final Integer batchSize, final long maxTimeMS, final BsonValue comment,  @Nullable final TimeoutMode timeoutMode) {
         return operations.listCollections(databaseName, resultClass, filter, collectionNamesOnly, authorizedCollections,
-                batchSize, maxTimeMS, comment);
->>>>>>> 89512cd9
+                batchSize, maxTimeMS, comment, timeoutMode);
     }
 
     public <TResult> AsyncReadOperation<AsyncBatchCursor<TResult>> listDatabases(final Class<TResult> resultClass, final Bson filter,
