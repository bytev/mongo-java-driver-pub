--- conflicted
+++ resolved
@@ -225,17 +225,6 @@
         return exception;
     }
 
-<<<<<<< HEAD
-    static BsonDocument appendMaxTimeMs(final TimeoutContext timeoutContext, final BsonDocument command) {
-        if (timeoutContext.hasTimeoutMS()) {
-            // TODO (CSOT) should there be a preceding hasTimeoutMS check? It seems this will skip the legacy?
-            timeoutContext.putMaxTimeMS(command);
-        }
-        return command;
-    }
-
-=======
->>>>>>> d0ba3716
     private CommandOperationHelper() {
     }
 }