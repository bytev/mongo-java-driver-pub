/*
 * Copyright 2008-present MongoDB, Inc.
 *
 * Licensed under the Apache License, Version 2.0 (the "License");
 * you may not use this file except in compliance with the License.
 * You may obtain a copy of the License at
 *
 *   http://www.apache.org/licenses/LICENSE-2.0
 *
 * Unless required by applicable law or agreed to in writing, software
 * distributed under the License is distributed on an "AS IS" BASIS,
 * WITHOUT WARRANTIES OR CONDITIONS OF ANY KIND, either express or implied.
 * See the License for the specific language governing permissions and
 * limitations under the License.
 */

package com.mongodb.internal.operation;

import com.mongodb.MongoCommandException;
import com.mongodb.MongoNamespace;
import com.mongodb.MongoSocketException;
import com.mongodb.ReadPreference;
import com.mongodb.ServerAddress;
import com.mongodb.ServerCursor;
import com.mongodb.annotations.ThreadSafe;
import com.mongodb.client.cursor.TimeoutMode;
import com.mongodb.connection.ConnectionDescription;
import com.mongodb.connection.ServerType;
import com.mongodb.internal.TimeoutContext;
import com.mongodb.internal.VisibleForTesting;
import com.mongodb.internal.async.AsyncAggregateResponseBatchCursor;
import com.mongodb.internal.async.SingleResultCallback;
import com.mongodb.internal.async.function.AsyncCallbackSupplier;
import com.mongodb.internal.binding.AsyncConnectionSource;
import com.mongodb.internal.connection.AsyncConnection;
import com.mongodb.internal.connection.Connection;
import com.mongodb.internal.connection.OperationContext;
import com.mongodb.internal.operation.AsyncOperationHelper.AsyncCallableConnectionWithCallback;
import com.mongodb.lang.Nullable;
import org.bson.BsonDocument;
import org.bson.BsonTimestamp;
import org.bson.BsonValue;
import org.bson.codecs.BsonDocumentCodec;
import org.bson.codecs.Decoder;

import java.util.List;
import java.util.concurrent.atomic.AtomicBoolean;

import static com.mongodb.assertions.Assertions.assertNotNull;
import static com.mongodb.assertions.Assertions.assertTrue;
import static com.mongodb.assertions.Assertions.doesNotThrow;
import static com.mongodb.internal.operation.CommandBatchCursorHelper.FIRST_BATCH;
import static com.mongodb.internal.operation.CommandBatchCursorHelper.MESSAGE_IF_CLOSED_AS_CURSOR;
import static com.mongodb.internal.operation.CommandBatchCursorHelper.NEXT_BATCH;
import static com.mongodb.internal.operation.CommandBatchCursorHelper.NO_OP_FIELD_NAME_VALIDATOR;
import static com.mongodb.internal.operation.CommandBatchCursorHelper.getKillCursorsCommand;
import static com.mongodb.internal.operation.CommandBatchCursorHelper.getMoreCommandDocument;
import static com.mongodb.internal.operation.CommandBatchCursorHelper.logCommandCursorResult;
import static com.mongodb.internal.operation.CommandBatchCursorHelper.translateCommandException;
import static java.util.Collections.emptyList;

class AsyncCommandBatchCursor<T> implements AsyncAggregateResponseBatchCursor<T> {

    private final MongoNamespace namespace;
    private final long maxTimeMS;
    private final Decoder<T> decoder;
    @Nullable
    private final BsonValue comment;
    private final int maxWireVersion;
    private final boolean firstBatchEmpty;
    private final ResourceManager resourceManager;
    private final AtomicBoolean processedInitial = new AtomicBoolean();
    private int batchSize;
    private volatile CommandCursorResult<T> commandCursorResult;

    AsyncCommandBatchCursor(
            final TimeoutMode timeoutMode,
            final BsonDocument commandCursorDocument,
            final int batchSize, final long maxTimeMS,
            final Decoder<T> decoder,
            @Nullable final BsonValue comment,
            final AsyncConnectionSource connectionSource,
            final AsyncConnection connection) {
        ConnectionDescription connectionDescription = connection.getDescription();
        this.commandCursorResult = toCommandCursorResult(connectionDescription.getServerAddress(), FIRST_BATCH, commandCursorDocument);
        this.namespace = commandCursorResult.getNamespace();
        this.batchSize = batchSize;
        this.maxTimeMS = maxTimeMS;
        this.decoder = decoder;
        this.comment = comment;
        this.maxWireVersion = connectionDescription.getMaxWireVersion();
        this.firstBatchEmpty = commandCursorResult.getResults().isEmpty();

        connectionSource.getOperationContext().getTimeoutContext().setMaxTimeSupplier(() -> maxTimeMS);

        AsyncConnection connectionToPin = connectionSource.getServerDescription().getType() == ServerType.LOAD_BALANCER
                ? connection : null;
        resourceManager = new ResourceManager(timeoutMode, namespace, connectionSource, connectionToPin,
                commandCursorResult.getServerCursor());
    }

    @Override
    public void next(final SingleResultCallback<List<T>> callback) {
        resourceManager.execute(funcCallback -> {
            resourceManager.checkTimeoutModeAndResetTimeoutContextIfIteration();
            ServerCursor localServerCursor = resourceManager.getServerCursor();
            boolean serverCursorIsNull = localServerCursor == null;
            List<T> batchResults = emptyList();
            if (!processedInitial.getAndSet(true) && !firstBatchEmpty) {
                batchResults = commandCursorResult.getResults();
            }

            if (serverCursorIsNull || !batchResults.isEmpty()) {
                funcCallback.onResult(batchResults, null);
            } else {
                getMore(localServerCursor, funcCallback);
            }
        }, callback);
    }

    @Override
    public boolean isClosed() {
        return !resourceManager.operable();
    }

    @Override
    public void setBatchSize(final int batchSize) {
        this.batchSize = batchSize;
    }

    @Override
    public int getBatchSize() {
        return batchSize;
    }

    @Override
    public void close() {
        resourceManager.close();
    }

    @Nullable
    @VisibleForTesting(otherwise = VisibleForTesting.AccessModifier.PRIVATE)
    ServerCursor getServerCursor() {
        if (!resourceManager.operable()) {
            return null;
        }
        return resourceManager.getServerCursor();
    }

    @Override
    public BsonDocument getPostBatchResumeToken() {
        return commandCursorResult.getPostBatchResumeToken();
    }

    @Override
    public BsonTimestamp getOperationTime() {
        return commandCursorResult.getOperationTime();
    }

    @Override
    public boolean isFirstBatchEmpty() {
        return firstBatchEmpty;
    }

    @Override
    public int getMaxWireVersion() {
        return maxWireVersion;
    }

    private void getMore(final ServerCursor cursor, final SingleResultCallback<List<T>> callback) {
        resourceManager.executeWithConnection((connection, wrappedCallback) ->
                getMoreLoop(assertNotNull(connection), cursor, wrappedCallback), callback);
    }

    private void getMoreLoop(final AsyncConnection connection, final ServerCursor serverCursor,
            final SingleResultCallback<List<T>> callback) {
        connection.commandAsync(namespace.getDatabaseName(),
                getMoreCommandDocument(serverCursor.getId(), connection.getDescription(), namespace, batchSize, comment),
                NO_OP_FIELD_NAME_VALIDATOR, ReadPreference.primary(),
                CommandResultDocumentCodec.create(decoder, NEXT_BATCH),
                assertNotNull(resourceManager.getConnectionSource()).getOperationContext(),
                (commandResult, t) -> {
                    if (t != null) {
                        Throwable translatedException =
                                t instanceof MongoCommandException
                                        ? translateCommandException((MongoCommandException) t, serverCursor)
                                        : t;
                        callback.onResult(null, translatedException);
                        return;
                    }
                    commandCursorResult = toCommandCursorResult(
                            connection.getDescription().getServerAddress(), NEXT_BATCH, assertNotNull(commandResult));
                    ServerCursor nextServerCursor = commandCursorResult.getServerCursor();
                    resourceManager.setServerCursor(nextServerCursor);
                    List<T> nextBatch = commandCursorResult.getResults();
                    if (nextServerCursor == null || !nextBatch.isEmpty()) {
                        callback.onResult(nextBatch, null);
                        return;
                    }

                    if (!resourceManager.operable()) {
                        callback.onResult(emptyList(), null);
                        return;
                    }

                    getMoreLoop(connection, nextServerCursor, callback);
        });
    }

    private CommandCursorResult<T> toCommandCursorResult(final ServerAddress serverAddress, final String fieldNameContainingBatch,
            final BsonDocument commandCursorDocument) {
        CommandCursorResult<T> commandCursorResult = new CommandCursorResult<>(serverAddress, fieldNameContainingBatch,
                commandCursorDocument);
        logCommandCursorResult(commandCursorResult);
        return commandCursorResult;
    }

    void setCloseWithoutTimeoutReset(final boolean closeWithoutTimeoutReset) {
        this.resourceManager.setCloseWithoutTimeoutReset(closeWithoutTimeoutReset);
    }

    @ThreadSafe
    private static final class ResourceManager extends CursorResourceManager<AsyncConnectionSource, AsyncConnection> {

        ResourceManager(
                final TimeoutMode timeoutMode,
                final MongoNamespace namespace,
                final AsyncConnectionSource connectionSource,
                @Nullable final AsyncConnection connectionToPin,
                @Nullable final ServerCursor serverCursor) {
            super(connectionSource.getOperationContext().getTimeoutContext(), timeoutMode, namespace, connectionSource, connectionToPin,
                    serverCursor);
        }

        /**
         * Thread-safe.
         * Executes {@code operation} within the {@link #tryStartOperation()}/{@link #endOperation()} bounds.
         */
        <R> void execute(final AsyncCallbackSupplier<R> operation, final SingleResultCallback<R> callback) {
            boolean canStartOperation = doesNotThrow(this::tryStartOperation);
            if (!canStartOperation) {
                callback.onResult(null, new IllegalStateException(MESSAGE_IF_CLOSED_AS_CURSOR));
            } else {
                operation.whenComplete(() -> {
                    endOperation();
                    if (getServerCursor() == null) {
                        // At this point all resources have been released,
                        // but `isClose` may still be returning `false` if `close` have not been called.
                        // Self-close to update the state managed by `ResourceManger`, and so that `isClosed` return `true`.
                        close();
                    }
                }).get(callback);
            }
        }

        @Override
        void markAsPinned(final AsyncConnection connectionToPin, final Connection.PinningMode pinningMode) {
            connectionToPin.markAsPinned(pinningMode);
        }

        @Override
        void doClose() {
            if (isSkipReleasingServerResourcesOnClose()) {
                unsetServerCursor();
            }

            resetTimeout();
            if (getServerCursor() != null) {
                getConnection((connection, t) -> {
                    if (connection != null) {
                        releaseServerAndClientResources(connection);
                    } else {
                        unsetServerCursor();
                        releaseClientResources();
                    }
                });
            } else {
                releaseClientResources();
            }
        }

        <R> void executeWithConnection(final AsyncCallableConnectionWithCallback<R> callable, final SingleResultCallback<R> callback) {
            getConnection((connection, t) -> {
                if (t != null) {
                    callback.onResult(null, t);
                    return;
                }
                callable.call(assertNotNull(connection), (result, t1) -> {
                    if (t1 instanceof MongoSocketException) {
                        onCorruptedConnection(connection, (MongoSocketException) t1);
                    }
                    connection.release();
                    callback.onResult(result, t1);
                });
            });
        }

        private void getConnection(final SingleResultCallback<AsyncConnection> callback) {
            assertTrue(getState() != State.IDLE);
            AsyncConnection pinnedConnection = getPinnedConnection();
            if (pinnedConnection != null) {
                callback.onResult(assertNotNull(pinnedConnection).retain(), null);
            } else {
                assertNotNull(getConnectionSource()).getConnection(callback);
            }
        }

        private void releaseServerAndClientResources(final AsyncConnection connection) {
            AsyncCallbackSupplier<Void> callbackSupplier = funcCallback -> {
                ServerCursor localServerCursor = getServerCursor();
                if (localServerCursor != null) {
                    killServerCursor(getNamespace(), localServerCursor, connection, funcCallback);
                }
            };
            callbackSupplier.whenComplete(() -> {
                unsetServerCursor();
                releaseClientResources();
            }).whenComplete(connection::release).get((r, t) -> { /* do nothing */ });
        }

        private void killServerCursor(final MongoNamespace namespace, final ServerCursor localServerCursor,
                final AsyncConnection localConnection, final SingleResultCallback<Void> callback) {
            OperationContext operationContext = assertNotNull(getConnectionSource()).getOperationContext();
<<<<<<< HEAD
            BsonDocument killCursorsCommand = getKillCursorsCommand(namespace, localServerCursor, operationContext);
            localConnection.commandAsync(namespace.getDatabaseName(), killCursorsCommand,
=======
            TimeoutContext timeoutContext = operationContext.getTimeoutContext();
            timeoutContext.resetToDefaultMaxTimeSupplier();

            localConnection.commandAsync(namespace.getDatabaseName(), getKillCursorsCommand(namespace, localServerCursor),
>>>>>>> d0ba3716
                    NO_OP_FIELD_NAME_VALIDATOR, ReadPreference.primary(), new BsonDocumentCodec(),
                    operationContext, (r, t) -> callback.onResult(null, null));
        }
    }
}<|MERGE_RESOLUTION|>--- conflicted
+++ resolved
@@ -321,15 +321,10 @@
         private void killServerCursor(final MongoNamespace namespace, final ServerCursor localServerCursor,
                 final AsyncConnection localConnection, final SingleResultCallback<Void> callback) {
             OperationContext operationContext = assertNotNull(getConnectionSource()).getOperationContext();
-<<<<<<< HEAD
-            BsonDocument killCursorsCommand = getKillCursorsCommand(namespace, localServerCursor, operationContext);
-            localConnection.commandAsync(namespace.getDatabaseName(), killCursorsCommand,
-=======
             TimeoutContext timeoutContext = operationContext.getTimeoutContext();
             timeoutContext.resetToDefaultMaxTimeSupplier();
 
             localConnection.commandAsync(namespace.getDatabaseName(), getKillCursorsCommand(namespace, localServerCursor),
->>>>>>> d0ba3716
                     NO_OP_FIELD_NAME_VALIDATOR, ReadPreference.primary(), new BsonDocumentCodec(),
                     operationContext, (r, t) -> callback.onResult(null, null));
         }
