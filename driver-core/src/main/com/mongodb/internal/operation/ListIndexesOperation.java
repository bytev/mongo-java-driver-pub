/*
 * Copyright 2008-present MongoDB, Inc.
 *
 * Licensed under the Apache License, Version 2.0 (the "License");
 * you may not use this file except in compliance with the License.
 * You may obtain a copy of the License at
 *
 *   http://www.apache.org/licenses/LICENSE-2.0
 *
 * Unless required by applicable law or agreed to in writing, software
 * distributed under the License is distributed on an "AS IS" BASIS,
 * WITHOUT WARRANTIES OR CONDITIONS OF ANY KIND, either express or implied.
 * See the License for the specific language governing permissions and
 * limitations under the License.
 */

package com.mongodb.internal.operation;

import com.mongodb.MongoCommandException;
import com.mongodb.MongoNamespace;
import com.mongodb.ReadPreference;
import com.mongodb.connection.ConnectionDescription;
import com.mongodb.connection.ServerDescription;
import com.mongodb.internal.async.AsyncBatchCursor;
import com.mongodb.internal.async.SingleResultCallback;
import com.mongodb.internal.binding.AsyncConnectionSource;
import com.mongodb.internal.binding.AsyncReadBinding;
import com.mongodb.internal.binding.ConnectionSource;
import com.mongodb.internal.binding.ReadBinding;
import com.mongodb.internal.connection.AsyncConnection;
import com.mongodb.internal.connection.Connection;
import com.mongodb.internal.connection.QueryResult;
import com.mongodb.internal.async.function.AsyncCallbackSupplier;
import com.mongodb.internal.operation.CommandOperationHelper.CommandReadTransformer;
import com.mongodb.internal.operation.CommandOperationHelper.CommandReadTransformerAsync;
import com.mongodb.internal.async.function.RetryState;
import org.bson.BsonDocument;
import org.bson.BsonInt64;
import org.bson.BsonString;
import org.bson.codecs.Codec;
import org.bson.codecs.Decoder;

import java.util.concurrent.TimeUnit;
import java.util.function.Supplier;

import static com.mongodb.ReadPreference.primary;
import static com.mongodb.assertions.Assertions.notNull;
import static com.mongodb.connection.ServerType.SHARD_ROUTER;
import static com.mongodb.internal.async.ErrorHandlingResultCallback.errorHandlingCallback;
import static com.mongodb.internal.operation.CommandOperationHelper.CommandCreator;
import static com.mongodb.internal.operation.CommandOperationHelper.createReadCommandAndExecute;
import static com.mongodb.internal.operation.CommandOperationHelper.createReadCommandAndExecuteAsync;
import static com.mongodb.internal.operation.CommandOperationHelper.decorateReadWithRetries;
import static com.mongodb.internal.operation.CommandOperationHelper.initialRetryState;
import static com.mongodb.internal.operation.CommandOperationHelper.isNamespaceError;
import static com.mongodb.internal.operation.CommandOperationHelper.logRetryExecute;
import static com.mongodb.internal.operation.CommandOperationHelper.rethrowIfNotNamespaceError;
import static com.mongodb.internal.operation.CursorHelper.getCursorDocumentFromBatchSize;
import static com.mongodb.internal.operation.OperationHelper.LOGGER;
import static com.mongodb.internal.operation.OperationHelper.canRetryRead;
import static com.mongodb.internal.operation.OperationHelper.createEmptyAsyncBatchCursor;
import static com.mongodb.internal.operation.OperationHelper.createEmptyBatchCursor;
import static com.mongodb.internal.operation.OperationHelper.cursorDocumentToAsyncBatchCursor;
import static com.mongodb.internal.operation.OperationHelper.cursorDocumentToBatchCursor;
import static com.mongodb.internal.operation.OperationHelper.withAsyncSourceAndConnection;
import static com.mongodb.internal.operation.OperationHelper.withSourceAndConnection;
import static com.mongodb.internal.operation.ServerVersionHelper.serverIsAtLeastVersionThreeDotZero;

/**
 * An operation that lists the indexes that have been created on a collection.  For flexibility, the type of each document returned is
 * generic.
 *
 * @param <T> the operations result type.
 * @since 3.0
 * @mongodb.driver.manual reference/command/listIndexes/ List indexes
 */
public class ListIndexesOperation<T> implements AsyncReadOperation<AsyncBatchCursor<T>>, ReadOperation<BatchCursor<T>> {
    private final MongoNamespace namespace;
    private final Decoder<T> decoder;
    private boolean retryReads;
    private int batchSize;
    private long maxTimeMS;

    /**
     * Construct a new instance.
     *
     * @param namespace the database and collection namespace for the operation.
     * @param decoder   the decoder for the result documents.
     */
    public ListIndexesOperation(final MongoNamespace namespace, final Decoder<T> decoder) {
        this.namespace = notNull("namespace", namespace);
        this.decoder = notNull("decoder", decoder);
    }

    /**
     * Gets the number of documents to return per batch.
     *
     * @return the batch size
     * @mongodb.server.release 3.0
     * @mongodb.driver.manual reference/method/cursor.batchSize/#cursor.batchSize Batch Size
     */
    public Integer getBatchSize() {
        return batchSize;
    }

    /**
     * Sets the number of documents to return per batch.
     *
     * @param batchSize the batch size
     * @return this
     * @mongodb.server.release 3.0
     * @mongodb.driver.manual reference/method/cursor.batchSize/#cursor.batchSize Batch Size
     */
    public ListIndexesOperation<T> batchSize(final int batchSize) {
        this.batchSize = batchSize;
        return this;
    }

    /**
     * Gets the maximum execution time on the server for this operation.  The default is 0, which places no limit on the execution time.
     *
     * @param timeUnit the time unit to return the result in
     * @return the maximum execution time in the given time unit
     * @mongodb.driver.manual reference/operator/meta/maxTimeMS/ Max Time
     */
    public long getMaxTime(final TimeUnit timeUnit) {
        notNull("timeUnit", timeUnit);
        return timeUnit.convert(maxTimeMS, TimeUnit.MILLISECONDS);
    }

    /**
     * Sets the maximum execution time on the server for this operation.
     *
     * @param maxTime  the max time
     * @param timeUnit the time unit, which may not be null
     * @return this
     * @mongodb.driver.manual reference/operator/meta/maxTimeMS/ Max Time
     */
    public ListIndexesOperation<T> maxTime(final long maxTime, final TimeUnit timeUnit) {
        notNull("timeUnit", timeUnit);
        this.maxTimeMS = TimeUnit.MILLISECONDS.convert(maxTime, timeUnit);
        return this;
    }

    /**
     * Enables retryable reads if a read fails due to a network error.
     *
     * @param retryReads true if reads should be retried
     * @return this
     * @since 3.11
     */
    public ListIndexesOperation<T> retryReads(final boolean retryReads) {
        this.retryReads = retryReads;
        return this;
    }

    /**
     * Gets the value for retryable reads. The default is true.
     *
     * @return the retryable reads value
     * @since 3.11
     */
    public boolean getRetryReads() {
        return retryReads;
    }

    @Override
    public BatchCursor<T> execute(final ReadBinding binding) {
        RetryState retryState = initialRetryState(retryReads);
        Supplier<BatchCursor<T>> read = decorateReadWithRetries(retryState, () -> {
            logRetryExecute(retryState);
            return withSourceAndConnection(binding::getReadConnectionSource, false, (source, connection) -> {
                retryState.breakAndThrowIfRetryAnd(() -> !canRetryRead(source.getServerDescription(), connection.getDescription(),
                        binding.getSessionContext()));
                if (serverIsAtLeastVersionThreeDotZero(connection.getDescription())) {
                    try {
                        return createReadCommandAndExecute(retryState, binding, source, namespace.getDatabaseName(), getCommandCreator(),
                                createCommandDecoder(), transformer(), connection);
                    } catch (MongoCommandException e) {
                        return rethrowIfNotNamespaceError(e, createEmptyBatchCursor(namespace, decoder,
                                source.getServerDescription().getAddress(), batchSize));
                    }
                } else {
<<<<<<< HEAD
                    try {
                        return new QueryBatchCursor<T>(connection.query(getIndexNamespace(),
                                asQueryDocument(connection.getDescription(), binding.getReadPreference()), null, 0, 0, batchSize,
                                binding.getReadPreference().isSecondaryOk(), false, false, false, false, false, decoder,
                                binding.getRequestContext()), 0, batchSize, decoder, source);
                    } finally {
                        connection.release();
                    }
=======
                    retryState.markAsLastAttempt();
                    return new QueryBatchCursor<>(connection.query(getIndexNamespace(),
                            asQueryDocument(connection.getDescription(), binding.getReadPreference()), null, 0, 0, batchSize,
                            binding.getReadPreference().isSecondaryOk(), false, false, false, false, false, decoder), 0, batchSize,
                            decoder, source);
>>>>>>> c11600db
                }
            });
        });
        return read.get();
    }

    @Override
    public void executeAsync(final AsyncReadBinding binding, final SingleResultCallback<AsyncBatchCursor<T>> callback) {
        RetryState retryState = initialRetryState(retryReads);
        binding.retain();
        AsyncCallbackSupplier<AsyncBatchCursor<T>> asyncRead = CommandOperationHelper.<AsyncBatchCursor<T>>decorateReadWithRetries(
                retryState, funcCallback -> {
            logRetryExecute(retryState);
            withAsyncSourceAndConnection(binding::getReadConnectionSource, false, funcCallback,
                    (source, connection, releasingCallback) -> {
                if (retryState.breakAndCompleteIfRetryAnd(() -> !canRetryRead(source.getServerDescription(), connection.getDescription(),
                        binding.getSessionContext()), releasingCallback)) {
                    return;
                }
                if (serverIsAtLeastVersionThreeDotZero(connection.getDescription())) {
                    createReadCommandAndExecuteAsync(retryState, binding, source, namespace.getDatabaseName(), getCommandCreator(),
                            createCommandDecoder(), asyncTransformer(), connection, (result, t) -> {
                                if (t != null && !isNamespaceError(t)) {
                                    releasingCallback.onResult(null, t);
                                } else {
                                    releasingCallback.onResult(result != null ? result : emptyAsyncCursor(source), null);
                                }
                            });
                } else {
<<<<<<< HEAD
                    if (serverIsAtLeastVersionThreeDotZero(connection.getDescription())) {
                        executeCommandAsyncWithConnection(binding, source, namespace.getDatabaseName(), getCommandCreator(),
                                createCommandDecoder(), asyncTransformer(), retryReads, connection,
                                new SingleResultCallback<AsyncBatchCursor<T>>() {
                                    @Override
                                    public void onResult(final AsyncBatchCursor<T> result,
                                                         final Throwable t) {
                                        if (t != null && !isNamespaceError(t)) {
                                            errHandlingCallback.onResult(null, t);
                                        } else {
                                            errHandlingCallback.onResult(result != null ? result : emptyAsyncCursor(source), null);
                                        }
                                    }
                                });
                    } else {
                        final SingleResultCallback<AsyncBatchCursor<T>> wrappedCallback = releasingCallback(errHandlingCallback,
                                source, connection);
                        connection.queryAsync(getIndexNamespace(),
                                asQueryDocument(connection.getDescription(), binding.getReadPreference()), null, 0, 0, batchSize,
                                binding.getReadPreference().isSecondaryOk(), false, false, false, false, false, decoder,
                                binding.getRequestContext(), new SingleResultCallback<QueryResult<T>>() {
                                    @Override
                                    public void onResult(final QueryResult<T> result, final Throwable t) {
                                        if (t != null) {
                                            wrappedCallback.onResult(null, t);
                                        } else {
                                            wrappedCallback.onResult(new AsyncQueryBatchCursor<T>(result, 0, batchSize, 0, decoder, source,
                                                                                                  connection),
                                                    null);
                                        }
=======
                    retryState.markAsLastAttempt();
                    connection.queryAsync(getIndexNamespace(),
                            asQueryDocument(connection.getDescription(), binding.getReadPreference()), null, 0, 0, batchSize,
                            binding.getReadPreference().isSecondaryOk(), false, false, false, false, false, decoder,
                            new SingleResultCallback<QueryResult<T>>() {
                                @Override
                                public void onResult(final QueryResult<T> result, final Throwable t) {
                                    if (t != null) {
                                        releasingCallback.onResult(null, t);
                                    } else {
                                        releasingCallback.onResult(new AsyncQueryBatchCursor<T>(result, 0, batchSize, 0, decoder,
                                                        source, connection), null);
>>>>>>> c11600db
                                    }
                                }
                            });
                }
            });
        }).whenComplete(binding::release);
        asyncRead.get(errorHandlingCallback(callback, LOGGER));
    }

    private AsyncBatchCursor<T> emptyAsyncCursor(final AsyncConnectionSource source) {
        return createEmptyAsyncBatchCursor(namespace, source.getServerDescription().getAddress());
    }

    private BsonDocument asQueryDocument(final ConnectionDescription connectionDescription, final ReadPreference readPreference) {
        BsonDocument document = new BsonDocument("$query", new BsonDocument("ns", new BsonString(namespace.getFullName())));
        if (maxTimeMS > 0) {
            document.put("$maxTimeMS", new BsonInt64(maxTimeMS));
        }
        if (connectionDescription.getServerType() == SHARD_ROUTER && !readPreference.equals(primary())) {
            document.put("$readPreference", readPreference.toDocument());
        }
        return document;
    }

    private MongoNamespace getIndexNamespace() {
        return new MongoNamespace(namespace.getDatabaseName(), "system.indexes");
    }

    private CommandCreator getCommandCreator() {
        return new CommandCreator() {
            @Override
            public BsonDocument create(final ServerDescription serverDescription, final ConnectionDescription connectionDescription) {
                return getCommand();
            }
        };
    }

    private BsonDocument getCommand() {
        BsonDocument command = new BsonDocument("listIndexes", new BsonString(namespace.getCollectionName()))
                .append("cursor", getCursorDocumentFromBatchSize(batchSize == 0 ? null : batchSize));
        if (maxTimeMS > 0) {
            command.put("maxTimeMS", new BsonInt64(maxTimeMS));
        }
        return command;
    }

    private CommandReadTransformer<BsonDocument, BatchCursor<T>> transformer() {
        return new CommandReadTransformer<BsonDocument, BatchCursor<T>>() {
            @Override
            public BatchCursor<T> apply(final BsonDocument result, final ConnectionSource source, final Connection connection) {
                return cursorDocumentToBatchCursor(result.getDocument("cursor"), decoder, source, connection, batchSize);
            }
        };
    }

    private CommandReadTransformerAsync<BsonDocument, AsyncBatchCursor<T>> asyncTransformer() {
        return new CommandReadTransformerAsync<BsonDocument, AsyncBatchCursor<T>>() {
            @Override
            public AsyncBatchCursor<T> apply(final BsonDocument result, final AsyncConnectionSource source,
                                             final AsyncConnection connection) {
                return cursorDocumentToAsyncBatchCursor(result.getDocument("cursor"), decoder, source, connection, batchSize);
            }
        };
    }

    private Codec<BsonDocument> createCommandDecoder() {
        return CommandResultDocumentCodec.create(decoder, "firstBatch");
    }
}<|MERGE_RESOLUTION|>--- conflicted
+++ resolved
@@ -181,22 +181,11 @@
                                 source.getServerDescription().getAddress(), batchSize));
                     }
                 } else {
-<<<<<<< HEAD
-                    try {
-                        return new QueryBatchCursor<T>(connection.query(getIndexNamespace(),
-                                asQueryDocument(connection.getDescription(), binding.getReadPreference()), null, 0, 0, batchSize,
-                                binding.getReadPreference().isSecondaryOk(), false, false, false, false, false, decoder,
-                                binding.getRequestContext()), 0, batchSize, decoder, source);
-                    } finally {
-                        connection.release();
-                    }
-=======
                     retryState.markAsLastAttempt();
                     return new QueryBatchCursor<>(connection.query(getIndexNamespace(),
                             asQueryDocument(connection.getDescription(), binding.getReadPreference()), null, 0, 0, batchSize,
-                            binding.getReadPreference().isSecondaryOk(), false, false, false, false, false, decoder), 0, batchSize,
-                            decoder, source);
->>>>>>> c11600db
+                            binding.getReadPreference().isSecondaryOk(), false, false, false, false, false, decoder,
+                            binding.getRequestContext()), 0, batchSize, decoder, source);
                 }
             });
         });
@@ -226,43 +215,11 @@
                                 }
                             });
                 } else {
-<<<<<<< HEAD
-                    if (serverIsAtLeastVersionThreeDotZero(connection.getDescription())) {
-                        executeCommandAsyncWithConnection(binding, source, namespace.getDatabaseName(), getCommandCreator(),
-                                createCommandDecoder(), asyncTransformer(), retryReads, connection,
-                                new SingleResultCallback<AsyncBatchCursor<T>>() {
-                                    @Override
-                                    public void onResult(final AsyncBatchCursor<T> result,
-                                                         final Throwable t) {
-                                        if (t != null && !isNamespaceError(t)) {
-                                            errHandlingCallback.onResult(null, t);
-                                        } else {
-                                            errHandlingCallback.onResult(result != null ? result : emptyAsyncCursor(source), null);
-                                        }
-                                    }
-                                });
-                    } else {
-                        final SingleResultCallback<AsyncBatchCursor<T>> wrappedCallback = releasingCallback(errHandlingCallback,
-                                source, connection);
-                        connection.queryAsync(getIndexNamespace(),
-                                asQueryDocument(connection.getDescription(), binding.getReadPreference()), null, 0, 0, batchSize,
-                                binding.getReadPreference().isSecondaryOk(), false, false, false, false, false, decoder,
-                                binding.getRequestContext(), new SingleResultCallback<QueryResult<T>>() {
-                                    @Override
-                                    public void onResult(final QueryResult<T> result, final Throwable t) {
-                                        if (t != null) {
-                                            wrappedCallback.onResult(null, t);
-                                        } else {
-                                            wrappedCallback.onResult(new AsyncQueryBatchCursor<T>(result, 0, batchSize, 0, decoder, source,
-                                                                                                  connection),
-                                                    null);
-                                        }
-=======
                     retryState.markAsLastAttempt();
                     connection.queryAsync(getIndexNamespace(),
                             asQueryDocument(connection.getDescription(), binding.getReadPreference()), null, 0, 0, batchSize,
                             binding.getReadPreference().isSecondaryOk(), false, false, false, false, false, decoder,
-                            new SingleResultCallback<QueryResult<T>>() {
+                                binding.getRequestContext(), new SingleResultCallback<QueryResult<T>>() {
                                 @Override
                                 public void onResult(final QueryResult<T> result, final Throwable t) {
                                     if (t != null) {
@@ -270,7 +227,6 @@
                                     } else {
                                         releasingCallback.onResult(new AsyncQueryBatchCursor<T>(result, 0, batchSize, 0, decoder,
                                                         source, connection), null);
->>>>>>> c11600db
                                     }
                                 }
                             });
