--- conflicted
+++ resolved
@@ -137,12 +137,7 @@
     }
 
     @Override
-<<<<<<< HEAD
-    protected Function<BsonDocument, BsonDocument> getRetryCommandModifier() {
-=======
-    @SuppressWarnings("deprecation") //wTimeout
     protected Function<BsonDocument, BsonDocument> getRetryCommandModifier(final TimeoutContext timeoutContext) {
->>>>>>> 4a15e316
         return command -> {
             WriteConcern retryWriteConcern = getWriteConcern().withW("majority");
             if (retryWriteConcern.getWTimeout(MILLISECONDS) == null && !timeoutContext.hasTimeoutMS()) {
