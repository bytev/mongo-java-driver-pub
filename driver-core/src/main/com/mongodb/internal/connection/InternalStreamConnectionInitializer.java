--- conflicted
+++ resolved
@@ -83,17 +83,11 @@
                                                                        final OperationContext operationContext) {
         notNull("internalConnection", internalConnection);
         notNull("description", description);
-<<<<<<< HEAD
-
-        authenticate(internalConnection, description.getConnectionDescription(), operationContext);
-        return completeConnectionDescriptionInitialization(internalConnection, description, operationContext);
-=======
         final ConnectionDescription connectionDescription = description.getConnectionDescription();
         if (Authenticator.shouldAuthenticate(authenticator, connectionDescription)) {
-            authenticator.authenticate(internalConnection, connectionDescription);
-        }
-        return completeConnectionDescriptionInitialization(internalConnection, description);
->>>>>>> 84247d3b
+            authenticator.authenticate(internalConnection, connectionDescription, operationContext);
+        }
+        return completeConnectionDescriptionInitialization(internalConnection, description, operationContext);
     }
 
     @Override
@@ -116,20 +110,12 @@
                                      final InternalConnectionInitializationDescription description,
                                      final OperationContext operationContext,
                                      final SingleResultCallback<InternalConnectionInitializationDescription> callback) {
-<<<<<<< HEAD
-        if (authenticator == null || description.getConnectionDescription().getServerType()
-                == ServerType.REPLICA_SET_ARBITER) {
+        ConnectionDescription connectionDescription = description.getConnectionDescription();
+
+        if (!Authenticator.shouldAuthenticate(authenticator, connectionDescription)) {
             completeConnectionDescriptionInitializationAsync(internalConnection, description, operationContext, callback);
         } else {
-            authenticator.authenticateAsync(internalConnection, description.getConnectionDescription(), operationContext,
-=======
-        ConnectionDescription connectionDescription = description.getConnectionDescription();
-
-        if (!Authenticator.shouldAuthenticate(authenticator, connectionDescription)) {
-            completeConnectionDescriptionInitializationAsync(internalConnection, description, callback);
-        } else {
-            authenticator.authenticateAsync(internalConnection, connectionDescription,
->>>>>>> 84247d3b
+            authenticator.authenticateAsync(internalConnection, connectionDescription, operationContext,
                     (result1, t1) -> {
                         if (t1 != null) {
                             callback.onResult(null, t1);
@@ -224,16 +210,6 @@
                 description);
     }
 
-<<<<<<< HEAD
-    private void authenticate(final InternalConnection internalConnection, final ConnectionDescription connectionDescription,
-            final OperationContext operationContext) {
-        if (authenticator != null && connectionDescription.getServerType() != ServerType.REPLICA_SET_ARBITER) {
-            authenticator.authenticate(internalConnection, connectionDescription, operationContext);
-        }
-    }
-
-=======
->>>>>>> 84247d3b
     private void setSpeculativeAuthenticateResponse(final BsonDocument helloResult) {
         if (authenticator instanceof SpeculativeAuthenticator) {
             ((SpeculativeAuthenticator) authenticator).setSpeculativeAuthenticateResponse(
