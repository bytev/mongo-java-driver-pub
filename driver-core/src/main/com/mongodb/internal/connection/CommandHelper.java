--- conflicted
+++ resolved
@@ -24,6 +24,7 @@
 import com.mongodb.internal.TimeoutContext;
 import com.mongodb.internal.TimeoutSettings;
 import com.mongodb.internal.async.SingleResultCallback;
+import com.mongodb.internal.session.SessionContext;
 import com.mongodb.internal.validator.NoOpFieldNameValidator;
 import com.mongodb.lang.Nullable;
 import org.bson.BsonDocument;
@@ -51,7 +52,8 @@
     }
 
     static BsonDocument executeCommandWithoutCheckingForFailure(final String database, final BsonDocument command,
-                                                                final ClusterConnectionMode clusterConnectionMode, @Nullable final ServerApi serverApi,
+                                                                final ClusterConnectionMode clusterConnectionMode,
+                                                                @Nullable final ServerApi serverApi,
                                                                 final InternalConnection internalConnection) {
         try {
             return sendAndReceive(database, command, clusterConnectionMode, serverApi, internalConnection);
@@ -94,21 +96,14 @@
     }
 
     private static BsonDocument sendAndReceive(final String database, final BsonDocument command,
-<<<<<<< HEAD
-                                               @Nullable final ClusterClock clusterClock,
                                                final ClusterConnectionMode clusterConnectionMode,
                                                @Nullable final ServerApi serverApi,
-=======
-                                               final ClusterConnectionMode clusterConnectionMode, @Nullable final ServerApi serverApi,
->>>>>>> 42fdd3f2
                                                final InternalConnection internalConnection) {
-        return assertNotNull(internalConnection.sendAndReceive(getCommandMessage(database, command, internalConnection,
-<<<<<<< HEAD
-                        clusterConnectionMode, serverApi), new BsonDocumentCodec(), createOperationContext(sessionContext, serverApi)));
-=======
-                        clusterConnectionMode, serverApi), new BsonDocumentCodec(), NoOpSessionContext.INSTANCE,
-                IgnorableRequestContext.INSTANCE, new OperationContext()));
->>>>>>> 42fdd3f2
+            return assertNotNull(
+                    internalConnection.sendAndReceive(
+                            getCommandMessage(database, command, internalConnection, clusterConnectionMode, serverApi),
+                            new BsonDocumentCodec(), createOperationContext(NoOpSessionContext.INSTANCE, serverApi))
+            );
     }
 
     private static CommandMessage getCommandMessage(final String database, final BsonDocument command,
