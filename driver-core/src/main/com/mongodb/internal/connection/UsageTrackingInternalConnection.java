--- conflicted
+++ resolved
@@ -127,18 +127,8 @@
     }
 
     @Override
-<<<<<<< HEAD
-    public boolean supportsAdditionalTimeout() {
-        return wrapped.supportsAdditionalTimeout();
-    }
-
-    @Override
     public <T> T receive(final Decoder<T> decoder, final OperationContext operationContext, final int additionalTimeout) {
         T result = wrapped.receive(decoder, operationContext, additionalTimeout);
-=======
-    public <T> T receive(final Decoder<T> decoder, final SessionContext sessionContext, final int additionalTimeout) {
-        T result = wrapped.receive(decoder, sessionContext, additionalTimeout);
->>>>>>> 75c00dac
         lastUsedAt = System.currentTimeMillis();
         return result;
     }
