--- conflicted
+++ resolved
@@ -360,10 +360,6 @@
         }
     }
 
-<<<<<<< HEAD
-
-=======
->>>>>>> e55594d3
     /**
      * Is package-access for the purpose of testing and must not be used for any other purpose outside of this class.
      */
