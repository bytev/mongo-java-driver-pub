/*
 * Copyright 2008-present MongoDB, Inc.
 *
 * Licensed under the Apache License, Version 2.0 (the "License");
 * you may not use this file except in compliance with the License.
 * You may obtain a copy of the License at
 *
 *   http://www.apache.org/licenses/LICENSE-2.0
 *
 * Unless required by applicable law or agreed to in writing, software
 * distributed under the License is distributed on an "AS IS" BASIS,
 * WITHOUT WARRANTIES OR CONDITIONS OF ANY KIND, either express or implied.
 * See the License for the specific language governing permissions and
 * limitations under the License.
 */

package com.mongodb.internal.connection;

import com.mongodb.MongoClientException;
import com.mongodb.MongoException;
import com.mongodb.MongoInterruptedException;
import com.mongodb.MongoOperationTimeoutException;
import com.mongodb.MongoTimeoutException;
import com.mongodb.ServerAddress;
import com.mongodb.annotations.ThreadSafe;
import com.mongodb.connection.ClusterConnectionMode;
import com.mongodb.connection.ClusterDescription;
import com.mongodb.connection.ClusterId;
import com.mongodb.connection.ClusterSettings;
import com.mongodb.connection.ClusterType;
import com.mongodb.connection.ServerConnectionState;
import com.mongodb.connection.ServerDescription;
import com.mongodb.connection.ServerType;
import com.mongodb.event.ClusterClosedEvent;
import com.mongodb.event.ClusterDescriptionChangedEvent;
import com.mongodb.event.ClusterListener;
import com.mongodb.event.ClusterOpeningEvent;
import com.mongodb.event.ServerDescriptionChangedEvent;
import com.mongodb.internal.Locks;
import com.mongodb.internal.TimeoutContext;
import com.mongodb.internal.async.SingleResultCallback;
import com.mongodb.internal.diagnostics.logging.Logger;
import com.mongodb.internal.diagnostics.logging.Loggers;
import com.mongodb.internal.time.Timeout;
import com.mongodb.lang.Nullable;
import com.mongodb.selector.ServerSelector;

import java.util.ArrayList;
import java.util.Collection;
import java.util.Iterator;
import java.util.LinkedList;
import java.util.List;
import java.util.concurrent.atomic.AtomicBoolean;
import java.util.concurrent.locks.Condition;
import java.util.concurrent.locks.Lock;
import java.util.concurrent.locks.ReentrantLock;

import static com.mongodb.assertions.Assertions.assertNotNull;
import static com.mongodb.assertions.Assertions.assertTrue;
import static com.mongodb.assertions.Assertions.fail;
import static com.mongodb.assertions.Assertions.isTrue;
import static com.mongodb.assertions.Assertions.notNull;
import static com.mongodb.connection.ServerConnectionState.CONNECTING;
import static com.mongodb.internal.connection.BaseCluster.logServerSelectionStarted;
import static com.mongodb.internal.connection.BaseCluster.logServerSelectionSucceeded;
import static com.mongodb.internal.event.EventListenerHelper.singleClusterListener;
import static java.lang.String.format;
import static java.util.Collections.emptyList;
import static java.util.Collections.singletonList;
import static java.util.concurrent.TimeUnit.NANOSECONDS;

@ThreadSafe
final class LoadBalancedCluster implements Cluster {
    private static final Logger LOGGER = Loggers.getLogger("cluster");

    private final ClusterId clusterId;
    private final ClusterSettings settings;
    private final ClusterClock clusterClock = new ClusterClock();
    private final ClusterListener clusterListener;
    private ClusterDescription description;
    @Nullable
    private ClusterableServer server;
    private final AtomicBoolean closed = new AtomicBoolean();
    private final DnsSrvRecordMonitor dnsSrvRecordMonitor;
    private volatile MongoException srvResolutionException;
    private boolean srvRecordResolvedToMultipleHosts;
    private volatile boolean initializationCompleted;
    private List<ServerSelectionRequest> waitQueue = new LinkedList<>();
    private Thread waitQueueHandler;
    private final Lock lock = new ReentrantLock(true);
    private final Condition condition = lock.newCondition();

    LoadBalancedCluster(final ClusterId clusterId, final ClusterSettings settings, final ClusterableServerFactory serverFactory,
                        final DnsSrvRecordMonitorFactory dnsSrvRecordMonitorFactory) {
        assertTrue(settings.getMode() == ClusterConnectionMode.LOAD_BALANCED);
        LOGGER.info(format("Cluster created with id %s and settings %s", clusterId, settings.getShortDescription()));

        this.clusterId = clusterId;
        this.settings = settings;
        this.clusterListener = singleClusterListener(settings);
        this.description = new ClusterDescription(settings.getMode(), ClusterType.UNKNOWN, emptyList(), settings,
                serverFactory.getSettings());

        if (settings.getSrvHost() == null) {
            dnsSrvRecordMonitor = null;
            init(clusterId, serverFactory, settings.getHosts().get(0));
            initializationCompleted = true;
        } else {
            notNull("dnsSrvRecordMonitorFactory", dnsSrvRecordMonitorFactory);
            dnsSrvRecordMonitor = dnsSrvRecordMonitorFactory.create(assertNotNull(settings.getSrvHost()), settings.getSrvServiceName(),
                    new DnsSrvRecordInitializer() {

                @Override
                public void initialize(final Collection<ServerAddress> hosts) {
                    LOGGER.info("SRV resolution completed with hosts: " + hosts);

                    List<ServerSelectionRequest> localWaitQueue;
                    lock.lock();
                    try {
                        if (isClosed()) {
                            return;
                        }
                        srvResolutionException = null;
                        if (hosts.size() != 1) {
                            srvRecordResolvedToMultipleHosts = true;
                        } else {
                            init(clusterId, serverFactory, hosts.iterator().next());
                        }
                        initializationCompleted = true;
                        localWaitQueue = waitQueue;
                        waitQueue = emptyList();
                        condition.signalAll();
                    } finally {
                        lock.unlock();
                    }
                    localWaitQueue.forEach(request -> handleServerSelectionRequest(request));
                }

                @Override
                public void initialize(final MongoException initializationException) {
                    srvResolutionException = initializationException;
                }

                @Override
                public ClusterType getClusterType() {
                    return initializationCompleted ? ClusterType.LOAD_BALANCED : ClusterType.UNKNOWN;
                }
            });
            dnsSrvRecordMonitor.start();
        }
    }

    private void init(final ClusterId clusterId, final ClusterableServerFactory serverFactory, final ServerAddress host) {
        clusterListener.clusterOpening(new ClusterOpeningEvent(clusterId));

        ClusterDescription initialDescription = new ClusterDescription(settings.getMode(), ClusterType.LOAD_BALANCED,
                singletonList(ServerDescription.builder().address(settings.getHosts().get(0)).state(CONNECTING).build()),
                settings, serverFactory.getSettings());
        clusterListener.clusterDescriptionChanged(new ClusterDescriptionChangedEvent(clusterId, initialDescription, description));

        description = new ClusterDescription(ClusterConnectionMode.LOAD_BALANCED, ClusterType.LOAD_BALANCED,
                singletonList(ServerDescription.builder()
                        .ok(true)
                        .state(ServerConnectionState.CONNECTED)
                        .type(ServerType.LOAD_BALANCER)
                        .address(host)
                        .build()),
                settings, serverFactory.getSettings());
        server = serverFactory.create(this, host);

        clusterListener.clusterDescriptionChanged(new ClusterDescriptionChangedEvent(clusterId, description, initialDescription));
    }

    @Override
    public ClusterSettings getSettings() {
        isTrue("open", !isClosed());
        return settings;
    }

    @Override
    public ClusterId getClusterId() {
        return clusterId;
    }

    @Override
<<<<<<< HEAD
    public ClusterableServer getServer(final ServerAddress serverAddress,
                                       final Timeout serverSelectionTimeout,
                                       final TimeoutContext timeoutContext) {
        isTrue("open", !isClosed());
        waitForSrv(serverSelectionTimeout, timeoutContext);
        return assertNotNull(server);
=======
    public ServersSnapshot getServersSnapshot() {
        isTrue("open", !isClosed());
        waitForSrv();
        ClusterableServer server = assertNotNull(this.server);
        return serverAddress -> server;
>>>>>>> 339bd2ca
    }

    @Override
    public ClusterDescription getCurrentDescription() {
        isTrue("open", !isClosed());
        return description;
    }

    @Override
    public ClusterClock getClock() {
        isTrue("open", !isClosed());
        return clusterClock;
    }

    @Override
    public ServerTuple selectServer(final ServerSelector serverSelector, final OperationContext operationContext) {
        isTrue("open", !isClosed());
        Timeout computedServerSelectionTimeout = operationContext.getTimeoutContext().computeServerSelectionTimeout();
        waitForSrv(computedServerSelectionTimeout, operationContext.getTimeoutContext());
        if (srvRecordResolvedToMultipleHosts) {
            throw createResolvedToMultipleHostsException();
        }
        ClusterDescription curDescription = description;
        logServerSelectionStarted(clusterId, operationContext.getId(), serverSelector, curDescription);
        ServerTuple serverTuple = new ServerTuple(assertNotNull(server), curDescription.getServerDescriptions().get(0));
        logServerSelectionSucceeded(clusterId, operationContext.getId(), serverTuple.getServerDescription().getAddress(),
                serverSelector, curDescription);
        return serverTuple;
    }

    private void waitForSrv(final Timeout serverSelectionTimeout, final TimeoutContext timeoutContext) {
        if (initializationCompleted) {
            return;
        }
        Locks.withLock(lock, () -> {
            while (!initializationCompleted) {
                if (isClosed()) {
                    throw createShutdownException();
                }
                serverSelectionTimeout.onExpired(() -> {
                    throw createTimeoutException(timeoutContext);
                });
                serverSelectionTimeout.awaitOn(condition, () -> format("resolving SRV records for %s", settings.getSrvHost()));
            }
        });
    }

    @Override
    public void selectServerAsync(final ServerSelector serverSelector, final OperationContext operationContext,
            final SingleResultCallback<ServerTuple> callback) {
        if (isClosed()) {
            callback.onResult(null, createShutdownException());
            return;
        }
        Timeout computedServerSelectionTimeout = operationContext.getTimeoutContext().computeServerSelectionTimeout();
        ServerSelectionRequest serverSelectionRequest = new ServerSelectionRequest(operationContext.getId(), serverSelector,
                operationContext, computedServerSelectionTimeout, callback);
        if (initializationCompleted) {
            handleServerSelectionRequest(serverSelectionRequest);
        } else {
            notifyWaitQueueHandler(serverSelectionRequest);
        }
    }

    private MongoClientException createShutdownException() {
        return new MongoClientException("Shutdown in progress");
    }

    @Override
    public void close() {
        if (!closed.getAndSet(true)) {
            LOGGER.info(format("Cluster closed with id %s", clusterId));
            if (dnsSrvRecordMonitor != null) {
                dnsSrvRecordMonitor.close();
            }
            ClusterableServer localServer = Locks.withLock(lock, () -> {
                condition.signalAll();
                return server;
            });
            if (localServer != null) {
                localServer.close();
            }
            clusterListener.clusterClosed(new ClusterClosedEvent(clusterId));
        }
    }

    @Override
    public boolean isClosed() {
        return closed.get();
    }

    @Override
    public void withLock(final Runnable action) {
        fail();
    }

    @Override
    public void onChange(final ServerDescriptionChangedEvent event) {
        fail();
    }

    private void handleServerSelectionRequest(final ServerSelectionRequest serverSelectionRequest) {
        assertTrue(initializationCompleted);
        if (srvRecordResolvedToMultipleHosts) {
            serverSelectionRequest.onError(createResolvedToMultipleHostsException());
        } else {
            ClusterDescription curDescription = description;
            logServerSelectionStarted(
                    clusterId, serverSelectionRequest.operationId, serverSelectionRequest.serverSelector, curDescription);
            ServerTuple serverTuple = new ServerTuple(assertNotNull(server), curDescription.getServerDescriptions().get(0));
            logServerSelectionSucceeded(clusterId, serverSelectionRequest.operationId,
                    serverTuple.getServerDescription().getAddress(), serverSelectionRequest.serverSelector, curDescription);
            serverSelectionRequest.onSuccess(serverTuple);
        }
    }

    private MongoClientException createResolvedToMultipleHostsException() {
        return new MongoClientException("In load balancing mode, the host must resolve to a single SRV record, but instead it resolved "
                + "to multiple hosts");
    }

    private MongoTimeoutException createTimeoutException(final TimeoutContext timeoutContext) {
        MongoException localSrvResolutionException = srvResolutionException;
        String message;
        if (localSrvResolutionException == null) {
            message = format("Timed out while waiting to resolve SRV records for %s.", settings.getSrvHost());
        } else {
            message = format("Timed out while waiting to resolve SRV records for %s. "
                    + "Resolution exception was '%s'", settings.getSrvHost(), localSrvResolutionException);
        }
        return createTimeoutException(timeoutContext, message);
    }

    private static MongoTimeoutException createTimeoutException(final TimeoutContext timeoutContext, final String message) {
        return timeoutContext.hasTimeoutMS() ? new MongoOperationTimeoutException(message) : new MongoTimeoutException(message);
    }

    private void notifyWaitQueueHandler(final ServerSelectionRequest request) {
        Locks.withLock(lock, () ->  {
            if (isClosed()) {
                request.onError(createShutdownException());
                return;
            }
            if (initializationCompleted) {
                handleServerSelectionRequest(request);
                return;
            }

            waitQueue.add(request);

            if (waitQueueHandler == null) {
                waitQueueHandler = new Thread(new WaitQueueHandler(), "cluster-" + clusterId.getValue());
                waitQueueHandler.setDaemon(true);
                waitQueueHandler.start();
            } else {
                condition.signalAll();
            }
        });
    }

    private final class WaitQueueHandler implements Runnable {
        public void run() {
            List<ServerSelectionRequest> timeoutList = new ArrayList<>();
            while (!(isClosed() || initializationCompleted)) {
                lock.lock();
                try {
                    if (isClosed() || initializationCompleted) {
                        break;
                    }
                    Timeout waitTimeNanos = Timeout.infinite();

                    for (Iterator<ServerSelectionRequest> iterator = waitQueue.iterator(); iterator.hasNext();) {
                        ServerSelectionRequest next = iterator.next();

                        Timeout nextTimeout = next.getTimeout();
                        Timeout waitTimeNanosFinal = waitTimeNanos;
                        waitTimeNanos = nextTimeout.call(NANOSECONDS,
                                () -> Timeout.earliest(waitTimeNanosFinal, nextTimeout),
                                (ns) -> Timeout.earliest(waitTimeNanosFinal, nextTimeout),
                                () -> {
                                    timeoutList.add(next);
                                    iterator.remove();
                                    return waitTimeNanosFinal;
                                });
                    }
                    if (timeoutList.isEmpty()) {
                        try {
                            waitTimeNanos.awaitOn(condition, () -> "ignored");
                        } catch (MongoInterruptedException unexpected) {
                            fail();
                        }
                    }
                } finally {
                    lock.unlock();
                }
                timeoutList.forEach(request -> request.onError(createTimeoutException(request
                        .getOperationContext()
                        .getTimeoutContext())));
                timeoutList.clear();
            }

            // This code is executed either after closing the LoadBalancedCluster or after initializing it. In the latter case,
            // waitQueue is guaranteed to be empty (as DnsSrvRecordInitializer.initialize clears it and no thread adds new elements to
            // it after that). So shutdownList is not empty iff LoadBalancedCluster is closed, in which case we need to complete the
            // requests in it.
            List<ServerSelectionRequest> shutdownList = Locks.withLock(lock, () -> {
                ArrayList<ServerSelectionRequest> result = new ArrayList<>(waitQueue);
                waitQueue.clear();
                return result;
            });
            shutdownList.forEach(request -> request.onError(createShutdownException()));
        }
    }

    private static final class ServerSelectionRequest {
        private final long operationId;
        private final ServerSelector serverSelector;
        private final SingleResultCallback<ServerTuple> callback;
        private final Timeout timeout;
        private final OperationContext operationContext;

        private ServerSelectionRequest(final long operationId, final ServerSelector serverSelector, final OperationContext operationContext,
                                       final Timeout timeout, final SingleResultCallback<ServerTuple> callback) {
            this.operationId = operationId;
            this.serverSelector = serverSelector;
            this.timeout = timeout;
            this.operationContext = operationContext;
            this.callback = callback;
        }

        Timeout getTimeout() {
            return timeout;
        }

        OperationContext getOperationContext() {
            return operationContext;
        }

        public void onSuccess(final ServerTuple serverTuple) {
            try {
                callback.onResult(serverTuple, null);
            } catch (Exception e) {
                LOGGER.warn("Unanticipated exception thrown from callback", e);
            }
        }

        public void onError(final Throwable exception) {
            try {
                callback.onResult(null, exception);
            } catch (Exception e) {
                LOGGER.warn("Unanticipated exception thrown from callback", e);
            }
        }
    }
}<|MERGE_RESOLUTION|>--- conflicted
+++ resolved
@@ -183,20 +183,13 @@
     }
 
     @Override
-<<<<<<< HEAD
-    public ClusterableServer getServer(final ServerAddress serverAddress,
-                                       final Timeout serverSelectionTimeout,
-                                       final TimeoutContext timeoutContext) {
+    public ServersSnapshot getServersSnapshot(
+            final Timeout serverSelectionTimeout,
+            final TimeoutContext timeoutContext) {
         isTrue("open", !isClosed());
         waitForSrv(serverSelectionTimeout, timeoutContext);
-        return assertNotNull(server);
-=======
-    public ServersSnapshot getServersSnapshot() {
-        isTrue("open", !isClosed());
-        waitForSrv();
         ClusterableServer server = assertNotNull(this.server);
         return serverAddress -> server;
->>>>>>> 339bd2ca
     }
 
     @Override
