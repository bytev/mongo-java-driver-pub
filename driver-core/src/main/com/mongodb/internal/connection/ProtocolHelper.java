--- conflicted
+++ resolved
@@ -294,13 +294,9 @@
             final CommandListener commandListener, final OperationContext operationContext) {
         notNull("operationContext", operationContext);
         try {
-<<<<<<< HEAD
+
             commandListener.commandSucceeded(new CommandSucceededEvent(getRequestContextForEvent(operationContext.getRequestContext()),
-                    operationContext.getId(), message.getId(), connectionDescription, commandName, databaseName, response,
-=======
-            commandListener.commandSucceeded(new CommandSucceededEvent(getRequestContextForEvent(requestContext),
                     operationContext.getId(), message.getId(), connectionDescription, databaseName, commandName, response,
->>>>>>> 86149451
                     elapsedTimeNanos));
         } catch (Exception e) {
             if (PROTOCOL_EVENT_LOGGER.isWarnEnabled()) {
@@ -314,13 +310,8 @@
             final Throwable throwable, final CommandListener commandListener, final OperationContext operationContext) {
         notNull("operationContext", operationContext);
         try {
-<<<<<<< HEAD
             commandListener.commandFailed(new CommandFailedEvent(getRequestContextForEvent(operationContext.getRequestContext()),
-                    operationContext.getId(), message.getId(), connectionDescription, commandName, databaseName, elapsedTimeNanos,
-=======
-            commandListener.commandFailed(new CommandFailedEvent(getRequestContextForEvent(requestContext),
                     operationContext.getId(), message.getId(), connectionDescription, databaseName, commandName, elapsedTimeNanos,
->>>>>>> 86149451
                     throwable));
 
         } catch (Exception e) {
