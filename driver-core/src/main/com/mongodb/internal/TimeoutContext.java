/*
 * Copyright 2008-present MongoDB, Inc.
 *
 * Licensed under the Apache License, Version 2.0 (the "License");
 * you may not use this file except in compliance with the License.
 * You may obtain a copy of the License at
 *
 *   http://www.apache.org/licenses/LICENSE-2.0
 *
 * Unless required by applicable law or agreed to in writing, software
 * distributed under the License is distributed on an "AS IS" BASIS,
 * WITHOUT WARRANTIES OR CONDITIONS OF ANY KIND, either express or implied.
 * See the License for the specific language governing permissions and
 * limitations under the License.
 */
package com.mongodb.internal;

import com.mongodb.MongoClientException;
import com.mongodb.MongoOperationTimeoutException;
import com.mongodb.internal.time.StartTime;
import com.mongodb.internal.time.Timeout;
import com.mongodb.lang.Nullable;
import com.mongodb.session.ClientSession;

import java.util.Objects;
import java.util.function.LongConsumer;

import static com.mongodb.assertions.Assertions.assertNotNull;
import static com.mongodb.assertions.Assertions.assertNull;
import static com.mongodb.assertions.Assertions.isTrue;
import static com.mongodb.internal.VisibleForTesting.AccessModifier.PRIVATE;
import static com.mongodb.internal.time.Timeout.ZeroSemantics.ZERO_DURATION_MEANS_INFINITE;
import static java.util.concurrent.TimeUnit.MILLISECONDS;
import static java.util.concurrent.TimeUnit.NANOSECONDS;

/**
 * Timeout Context.
 *
 * <p>The context for handling timeouts in relation to the Client Side Operation Timeout specification.</p>
 */
public class TimeoutContext {

    private final boolean isMaintenanceContext;
    private final TimeoutSettings timeoutSettings;

    @Nullable
    private Timeout timeout;
    @Nullable
    private Timeout computedServerSelectionTimeout;
    private long minRoundTripTimeMS = 0;

    @Nullable
    private MaxTimeSupplier maxTimeSupplier = null;

<<<<<<< HEAD
    public static MongoOperationTimeoutException createMongoTimeoutException() {
        return createMongoTimeoutException("Remaining timeoutMS is less or equal to the servers minimum round trip time.");
=======
    public static MongoOperationTimeoutException createMongoRoundTripTimeoutException() {
        return createMongoTimeoutException("Remaining timeoutMS is less than the server's minimum round trip time.");
>>>>>>> 3b6ba322
    }

    public static MongoOperationTimeoutException createMongoTimeoutException(final String message) {
        return new MongoOperationTimeoutException(message);
    }

    public static <T> T throwMongoTimeoutException(final String message) {
        throw new MongoOperationTimeoutException(message);
    }

    public static MongoOperationTimeoutException createMongoTimeoutException(final Throwable cause) {
        return createMongoTimeoutException("Operation timed out: " + cause.getMessage(), cause);
    }

    public static MongoOperationTimeoutException createMongoTimeoutException(final String message, final Throwable cause) {
        if (cause instanceof MongoOperationTimeoutException) {
            return (MongoOperationTimeoutException) cause;
        }
        return new MongoOperationTimeoutException(message, cause);
    }

    public static TimeoutContext createMaintenanceTimeoutContext(final TimeoutSettings timeoutSettings) {
        return new TimeoutContext(true, timeoutSettings, startTimeout(timeoutSettings.getTimeoutMS()));
    }

    public static TimeoutContext createTimeoutContext(final ClientSession session, final TimeoutSettings timeoutSettings) {
        TimeoutContext sessionTimeoutContext = session.getTimeoutContext();

        if (sessionTimeoutContext != null) {
            TimeoutSettings sessionTimeoutSettings = sessionTimeoutContext.timeoutSettings;
            if (timeoutSettings.getGenerationId() > sessionTimeoutSettings.getGenerationId()) {
                throw new MongoClientException("Cannot change the timeoutMS during a transaction.");
            }

            // Check for any legacy operation timeouts
            if (sessionTimeoutSettings.getTimeoutMS() == null) {
                if (timeoutSettings.getMaxTimeMS() != 0) {
                    sessionTimeoutSettings = sessionTimeoutSettings.withMaxTimeMS(timeoutSettings.getMaxTimeMS());
                }
                if (timeoutSettings.getMaxAwaitTimeMS() != 0) {
                    sessionTimeoutSettings = sessionTimeoutSettings.withMaxAwaitTimeMS(timeoutSettings.getMaxAwaitTimeMS());
                }
                if (timeoutSettings.getMaxCommitTimeMS() != null) {
                    sessionTimeoutSettings = sessionTimeoutSettings.withMaxCommitMS(timeoutSettings.getMaxCommitTimeMS());
                }
                return new TimeoutContext(sessionTimeoutSettings);
            }
            return sessionTimeoutContext;
        }
       return new TimeoutContext(timeoutSettings);
    }

    // Creates a copy of the timeout context that can be reset without resetting the original.
    public TimeoutContext copyTimeoutContext() {
        return new TimeoutContext(getTimeoutSettings(), getTimeout());
    }

    public TimeoutContext(final TimeoutSettings timeoutSettings) {
        this(false, timeoutSettings, startTimeout(timeoutSettings.getTimeoutMS()));
    }

    private TimeoutContext(final TimeoutSettings timeoutSettings, @Nullable final Timeout timeout) {
        this(false, timeoutSettings, timeout);
    }

    private TimeoutContext(final boolean isMaintenanceContext, final TimeoutSettings timeoutSettings, @Nullable final Timeout timeout) {
        this.isMaintenanceContext = isMaintenanceContext;
        this.timeoutSettings = timeoutSettings;
        this.timeout = timeout;
    }

    /**
     * Allows for the differentiation between users explicitly setting a global operation timeout via {@code timeoutMS}.
     *
     * @return true if a timeout has been set.
     */
    public boolean hasTimeoutMS() {
        return timeoutSettings.getTimeoutMS() != null;
    }

    /**
     * Checks the expiry of the timeout.
     *
     * @return true if the timeout has been set and it has expired
     */
    public boolean hasExpired() {
        // TODO (CSOT) this method leaks Timeout internals, should be removed (not inlined, but inverted using lambdas)
        return Timeout.nullAsInfinite(timeout).call(NANOSECONDS, () -> false, (ns) -> false, () -> true);
    }

    /**
     * Sets the recent min round trip time
     * @param minRoundTripTimeMS the min round trip time
     * @return this
     */
    public TimeoutContext minRoundTripTimeMS(final long minRoundTripTimeMS) {
        isTrue("'minRoundTripTimeMS' must be a positive number", minRoundTripTimeMS >= 0);
        this.minRoundTripTimeMS = minRoundTripTimeMS;
        return this;
    }

    @Nullable
    public Timeout timeoutIncludingRoundTrip() {
        return timeout == null ? null : timeout.shortenBy(minRoundTripTimeMS, MILLISECONDS);
    }

    /**
     * Returns the remaining {@code timeoutMS} if set or the {@code alternativeTimeoutMS}.
     *
     * @param alternativeTimeoutMS the alternative timeout.
     * @return timeout to use.
     */
    public long timeoutOrAlternative(final long alternativeTimeoutMS) {
        if (timeout == null) {
            return alternativeTimeoutMS;
        } else {
            return timeout.call(MILLISECONDS,
                    () -> 0L,
                    (ms) -> ms,
                    () -> throwMongoTimeoutException("The operation timeout has expired."));
        }
    }

    public TimeoutSettings getTimeoutSettings() {
        return timeoutSettings;
    }

    public long getMaxAwaitTimeMS() {
        return timeoutSettings.getMaxAwaitTimeMS();
    }

    public void runMaxTimeMSTimeout(final Runnable onInfinite, final LongConsumer onRemaining,
            final Runnable onExpired) {
        if (maxTimeSupplier != null) {
            runWithFixedTimout(maxTimeSupplier.get(), onInfinite, onRemaining);
            return;
        }

        if (timeout != null) {
            timeout.shortenBy(minRoundTripTimeMS, MILLISECONDS)
                    .run(MILLISECONDS, onInfinite, onRemaining, onExpired);
        } else {
            runWithFixedTimout(timeoutSettings.getMaxTimeMS(), onInfinite, onRemaining);
        }
    }

    private static void runWithFixedTimout(final long ms, final Runnable onInfinite, final LongConsumer onRemaining) {
        if (ms == 0) {
            onInfinite.run();
        } else {
            onRemaining.accept(ms);
        }
    }

    public void resetToDefaultMaxTime() {
        this.maxTimeSupplier = null;
    }

    /**
     * The override will be provided as the remaining value in
     * {@link #runMaxTimeMSTimeout}, where 0 will invoke the onExpired path
     */
    public void setMaxTimeOverride(final long maxTimeMS) {
        this.maxTimeSupplier = () -> maxTimeMS;
    }

    /**
     * The override will be provided as the remaining value in
     * {@link #runMaxTimeMSTimeout}, where 0 will invoke the onExpired path
     */
    public void setMaxTimeOverrideToMaxCommitTime() {
        this.maxTimeSupplier = () -> getMaxCommitTimeMS();
    }

    @VisibleForTesting(otherwise = PRIVATE)
    public long getMaxCommitTimeMS() {
        Long maxCommitTimeMS = timeoutSettings.getMaxCommitTimeMS();
        return timeoutOrAlternative(maxCommitTimeMS != null ? maxCommitTimeMS : 0);
    }

    public long getReadTimeoutMS() {
        return timeoutOrAlternative(timeoutSettings.getReadTimeoutMS());
    }

    public long getWriteTimeoutMS() {
        return timeoutOrAlternative(0);
    }

    public Timeout createConnectTimeoutMs() {
        // null timeout treated as infinite will be later than the other

        return Timeout.earliest(
                Timeout.expiresIn(getTimeoutSettings().getConnectTimeoutMS(), MILLISECONDS, ZERO_DURATION_MEANS_INFINITE),
                Timeout.nullAsInfinite(timeout));
    }

    public void resetTimeout() {
        assertNotNull(timeout);
        timeout = startTimeout(timeoutSettings.getTimeoutMS());
    }

    /**
     * Resets the timeout if this timeout context is being used by pool maintenance
     */
    public void resetMaintenanceTimeout() {
        if (!isMaintenanceContext) {
            return;
        }
        timeout = Timeout.nullAsInfinite(timeout).call(NANOSECONDS,
                () -> timeout,
                (ms) -> startTimeout(timeoutSettings.getTimeoutMS()),
                () -> startTimeout(timeoutSettings.getTimeoutMS()));
    }

    public TimeoutContext withAdditionalReadTimeout(final int additionalReadTimeout) {
        // Only used outside timeoutMS usage
        assertNull(timeout);

        // Check existing read timeout is infinite
        if (timeoutSettings.getReadTimeoutMS() == 0) {
            return this;
        }

        long newReadTimeout = getReadTimeoutMS() + additionalReadTimeout;
        return new TimeoutContext(timeoutSettings.withReadTimeoutMS(newReadTimeout > 0 ? newReadTimeout : Long.MAX_VALUE));
    }

    @Override
    public String toString() {
        return "TimeoutContext{"
                + "isMaintenanceContext=" + isMaintenanceContext
                + ", timeoutSettings=" + timeoutSettings
                + ", timeout=" + timeout
                + ", minRoundTripTimeMS=" + minRoundTripTimeMS
                + '}';
    }

    @Override
    public boolean equals(final Object o) {
        if (this == o) {
            return true;
        }
        if (o == null || getClass() != o.getClass()) {
            return false;
        }
        final TimeoutContext that = (TimeoutContext) o;
        return isMaintenanceContext == that.isMaintenanceContext
                && minRoundTripTimeMS == that.minRoundTripTimeMS
                && Objects.equals(timeoutSettings, that.timeoutSettings)
                && Objects.equals(timeout, that.timeout);
    }

    @Override
    public int hashCode() {
        return Objects.hash(isMaintenanceContext, timeoutSettings, timeout, minRoundTripTimeMS);
    }

    @Nullable
    public static Timeout startTimeout(@Nullable final Long timeoutMS) {
        if (timeoutMS != null) {
            return Timeout.expiresIn(timeoutMS, MILLISECONDS, ZERO_DURATION_MEANS_INFINITE);
        }
        return null;
    }

    /**
     * Returns the computed server selection timeout
     *
     * <p>Caches the computed server selection timeout if:
     * <ul>
     *     <li>not in a maintenance context</li>
     *     <li>there is a timeoutMS, so to keep the same legacy behavior.</li>
     *     <li>the server selection timeout is less than the remaining overall timeout.</li>
     * </ul>
     *
     * @return the timeout context
     */
    public Timeout computeServerSelectionTimeout() {
        Timeout serverSelectionTimeout = StartTime.now()
                .timeoutAfterOrInfiniteIfNegative(getTimeoutSettings().getServerSelectionTimeoutMS(), MILLISECONDS);


        if (isMaintenanceContext || !hasTimeoutMS()) {
            return serverSelectionTimeout;
        }

        if (timeout != null && Timeout.earliest(serverSelectionTimeout, timeout) == timeout) {
            return timeout;
        }

        computedServerSelectionTimeout = serverSelectionTimeout;
        return computedServerSelectionTimeout;
    }

    /**
     * Returns the timeout context to use for the handshake process
     *
     * @return a new timeout context with the cached computed server selection timeout if available or this
     */
    public TimeoutContext withComputedServerSelectionTimeoutContext() {
        if (this.hasTimeoutMS() && computedServerSelectionTimeout != null) {
            return new TimeoutContext(false, timeoutSettings, computedServerSelectionTimeout);
        }
        return this;
    }

    public Timeout startWaitQueueTimeout(final StartTime checkoutStart) {
        final long ms = getTimeoutSettings().getMaxWaitTimeMS();
        return checkoutStart.timeoutAfterOrInfiniteIfNegative(ms, MILLISECONDS);
    }

    @Nullable
    public Timeout getTimeout() {
        return timeout;
    }

    public interface MaxTimeSupplier {
        long get();
    }
}<|MERGE_RESOLUTION|>--- conflicted
+++ resolved
@@ -52,13 +52,8 @@
     @Nullable
     private MaxTimeSupplier maxTimeSupplier = null;
 
-<<<<<<< HEAD
-    public static MongoOperationTimeoutException createMongoTimeoutException() {
-        return createMongoTimeoutException("Remaining timeoutMS is less or equal to the servers minimum round trip time.");
-=======
     public static MongoOperationTimeoutException createMongoRoundTripTimeoutException() {
         return createMongoTimeoutException("Remaining timeoutMS is less than the server's minimum round trip time.");
->>>>>>> 3b6ba322
     }
 
     public static MongoOperationTimeoutException createMongoTimeoutException(final String message) {
