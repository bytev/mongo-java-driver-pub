/*
 * Copyright 2008-present MongoDB, Inc.
 *
 * Licensed under the Apache License, Version 2.0 (the "License");
 * you may not use this file except in compliance with the License.
 * You may obtain a copy of the License at
 *
 *   http://www.apache.org/licenses/LICENSE-2.0
 *
 * Unless required by applicable law or agreed to in writing, software
 * distributed under the License is distributed on an "AS IS" BASIS,
 * WITHOUT WARRANTIES OR CONDITIONS OF ANY KIND, either express or implied.
 * See the License for the specific language governing permissions and
 * limitations under the License.
 */
package com.mongodb.client.result.bulk;

import com.mongodb.annotations.Evolving;
import com.mongodb.bulk.WriteConcernError;
import com.mongodb.client.model.bulk.ClientWriteModel;
import com.mongodb.lang.Nullable;
import org.bson.BsonValue;
import org.bson.RawBsonDocument;

/**
 * The result of a successful {@linkplain ClientWriteModel individual insert one operation}.
 * Note that {@link WriteConcernError}s are not considered as making individuals operations unsuccessful.
 *
 * @since 5.3
 */
@Evolving
public interface ClientInsertOneResult {
    /**
     * The {@code "_id"} of the inserted document.
     *
     * @return The {@code "_id"} of the inserted document, or {@code null} if one is not available,
     * which happens when a {@link RawBsonDocument} without {@code "_id"} is inserted,
     * because the driver does not generate missing {@code "_id"} fields for {@link RawBsonDocument}s.
     */
<<<<<<< HEAD
    // BULK-TODO return optional because of `RawBsonDocument`?
    // BULK-TODO document this for both the old and the new API
=======
    @Nullable
>>>>>>> dbf9a26b
    BsonValue getInsertedId();
}<|MERGE_RESOLUTION|>--- conflicted
+++ resolved
@@ -37,11 +37,6 @@
      * which happens when a {@link RawBsonDocument} without {@code "_id"} is inserted,
      * because the driver does not generate missing {@code "_id"} fields for {@link RawBsonDocument}s.
      */
-<<<<<<< HEAD
-    // BULK-TODO return optional because of `RawBsonDocument`?
-    // BULK-TODO document this for both the old and the new API
-=======
     @Nullable
->>>>>>> dbf9a26b
     BsonValue getInsertedId();
 }