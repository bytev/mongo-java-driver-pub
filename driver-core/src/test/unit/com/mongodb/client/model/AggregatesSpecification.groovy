/*
 * Copyright 2008-present MongoDB, Inc.
 *
 * Licensed under the Apache License, Version 2.0 (the "License");
 * you may not use this file except in compliance with the License.
 * You may obtain a copy of the License at
 *
 *   http://www.apache.org/licenses/LICENSE-2.0
 *
 * Unless required by applicable law or agreed to in writing, software
 * distributed under the License is distributed on an "AS IS" BASIS,
 * WITHOUT WARRANTIES OR CONDITIONS OF ANY KIND, either express or implied.
 * See the License for the specific language governing permissions and
 * limitations under the License.
 */

package com.mongodb.client.model

import com.mongodb.MongoNamespace
import com.mongodb.client.model.fill.FillComputation
import com.mongodb.client.model.search.SearchCollector
import com.mongodb.client.model.search.SearchOperator
import org.bson.BsonDocument
import org.bson.BsonInt32
import org.bson.Document
import org.bson.conversions.Bson
import spock.lang.IgnoreIf
import spock.lang.Specification

import static BucketGranularity.R5
import static MongoTimeUnit.DAY
import static com.mongodb.ClusterFixture.serverVersionLessThan
import static com.mongodb.client.model.Accumulators.accumulator
import static com.mongodb.client.model.Accumulators.addToSet
import static com.mongodb.client.model.Accumulators.avg
import static com.mongodb.client.model.Accumulators.bottom
import static com.mongodb.client.model.Accumulators.bottomN
import static com.mongodb.client.model.Accumulators.first
import static com.mongodb.client.model.Accumulators.firstN
import static com.mongodb.client.model.Accumulators.last
import static com.mongodb.client.model.Accumulators.lastN
import static com.mongodb.client.model.Accumulators.max
import static com.mongodb.client.model.Accumulators.maxN
import static com.mongodb.client.model.Accumulators.mergeObjects
import static com.mongodb.client.model.Accumulators.min
import static com.mongodb.client.model.Accumulators.minN
import static com.mongodb.client.model.Accumulators.push
import static com.mongodb.client.model.Accumulators.stdDevPop
import static com.mongodb.client.model.Accumulators.stdDevSamp
import static com.mongodb.client.model.Accumulators.sum
import static com.mongodb.client.model.Accumulators.top
import static com.mongodb.client.model.Accumulators.topN
import static com.mongodb.client.model.Aggregates.addFields
import static com.mongodb.client.model.Aggregates.bucket
import static com.mongodb.client.model.Aggregates.bucketAuto
import static com.mongodb.client.model.Aggregates.count
<<<<<<< HEAD
import static com.mongodb.client.model.Aggregates.densify
=======
import static com.mongodb.client.model.Aggregates.fill
>>>>>>> b68b5807
import static com.mongodb.client.model.Aggregates.graphLookup
import static com.mongodb.client.model.Aggregates.group
import static com.mongodb.client.model.Aggregates.limit
import static com.mongodb.client.model.Aggregates.lookup
import static com.mongodb.client.model.Aggregates.match
import static com.mongodb.client.model.Aggregates.merge
import static com.mongodb.client.model.Aggregates.out
import static com.mongodb.client.model.Aggregates.project
import static com.mongodb.client.model.Aggregates.replaceRoot
import static com.mongodb.client.model.Aggregates.replaceWith
import static com.mongodb.client.model.Aggregates.sample
import static com.mongodb.client.model.Aggregates.search
import static com.mongodb.client.model.Aggregates.searchMeta
import static com.mongodb.client.model.Aggregates.set
import static com.mongodb.client.model.Aggregates.setWindowFields
import static com.mongodb.client.model.Aggregates.skip
import static com.mongodb.client.model.Aggregates.sort
import static com.mongodb.client.model.Aggregates.sortByCount
import static com.mongodb.client.model.Aggregates.unionWith
import static com.mongodb.client.model.Aggregates.unwind
import static com.mongodb.client.model.BsonHelper.toBson
import static com.mongodb.client.model.Filters.eq
import static com.mongodb.client.model.Filters.expr
import static com.mongodb.client.model.Projections.computed
import static com.mongodb.client.model.Projections.fields
import static com.mongodb.client.model.Projections.include
import static com.mongodb.client.model.Sorts.ascending
import static com.mongodb.client.model.Sorts.descending
import static com.mongodb.client.model.Windows.Bound.CURRENT
import static com.mongodb.client.model.Windows.Bound.UNBOUNDED
import static com.mongodb.client.model.Windows.documents
<<<<<<< HEAD
import static com.mongodb.client.model.densify.DensifyRange.fullRangeWithStep
=======
import static com.mongodb.client.model.fill.FillOptions.fillOptions
>>>>>>> b68b5807
import static com.mongodb.client.model.search.SearchCollector.facet
import static com.mongodb.client.model.search.SearchCount.total
import static com.mongodb.client.model.search.SearchFacet.stringFacet
import static com.mongodb.client.model.search.SearchHighlight.paths
import static com.mongodb.client.model.search.SearchOperator.exists
import static com.mongodb.client.model.search.SearchOptions.searchOptions
import static com.mongodb.client.model.search.SearchPath.fieldPath
import static com.mongodb.client.model.search.SearchPath.wildcardPath
import static java.util.Arrays.asList
import static org.bson.BsonDocument.parse

class AggregatesSpecification extends Specification {

    @IgnoreIf({ serverVersionLessThan(4, 4) })
    def 'should render $accumulator'() {
        given:
        def initFunction = 'function() { return { count : 0, sum : 0 } }';
        def initFunctionWithArgs = 'function(initCount, initSun) { return { count : parseInt(initCount), sum : parseInt(initSun) } }';
        def accumulateFunction = 'function(state, numCopies) { return { count : state.count + 1, sum : state.sum + numCopies } }';
        def mergeFunction = 'function(state1, state2) { return { count : state1.count + state2.count, sum : state1.sum + state2.sum } }';
        def finalizeFunction = 'function(state) { return (state.sum / state.count) }';

        expect:
        toBson(group(null, accumulator('test', initFunction, accumulateFunction, mergeFunction))) ==
                parse('{$group: {_id: null, test: {$accumulator: {init: "' + initFunction + '", initArgs: [], accumulate: "' +
                        accumulateFunction + '", accumulateArgs: [], merge: "' + mergeFunction + '", lang: "js"}}}}')
        toBson(group(null, accumulator('test', initFunction, accumulateFunction, mergeFunction, finalizeFunction))) ==
                parse('{$group: {_id: null, test: {$accumulator: {init: "' + initFunction + '", initArgs: [], accumulate: "' +
                        accumulateFunction + '", accumulateArgs: [], merge: "' + mergeFunction + '", finalize: "' + finalizeFunction +
                        '", lang: "js"}}}}')
        toBson(group(null, accumulator('test', initFunctionWithArgs, ['0', '0'], accumulateFunction, [ '$copies' ], mergeFunction,
                finalizeFunction))) ==
                parse('{$group: {_id: null, test: {$accumulator: {init: "' + initFunctionWithArgs +
                        '", initArgs: [ "0", "0" ], accumulate: "' + accumulateFunction +
                        '", accumulateArgs: [ "$copies" ], merge: "' + mergeFunction +
                        '", finalize: "' + finalizeFunction + '", lang: "js"}}}}')
        toBson(group(null, accumulator('test', initFunction, accumulateFunction, mergeFunction, finalizeFunction, 'lang'))) ==
                parse('{$group: {_id: null, test: {$accumulator: {init: "' + initFunction + '", initArgs: [], accumulate: "' +
                        accumulateFunction + '", accumulateArgs: [], merge: "' + mergeFunction + '", finalize: "' + finalizeFunction +
                        '", lang: "lang"}}}}')
        toBson(group(null, accumulator('test', initFunctionWithArgs, ['0', '0'], accumulateFunction, [ '$copies' ], mergeFunction,
                finalizeFunction, 'js'))) ==
                parse('{$group: {_id: null, test: {$accumulator: {init: "' + initFunctionWithArgs +
                        '", initArgs: [ "0", "0" ], accumulate: "' + accumulateFunction +
                        '", accumulateArgs: [ "$copies" ], merge: "' + mergeFunction +
                        '", finalize: "' + finalizeFunction + '", lang: "js"}}}}')
    }

    def 'should render $addFields'() {
        expect:
        toBson(addFields(new Field('newField', null))) == parse('{$addFields: {newField: null}}')
        toBson(addFields(new Field('newField', 'hello'))) == parse('{$addFields: {newField: "hello"}}')
        toBson(addFields(new Field('this', '$$CURRENT'))) == parse('{$addFields: {this: "$$CURRENT"}}')
        toBson(addFields(new Field('myNewField', new Document('c', 3)
                .append('d', 4)))) == parse('{$addFields: {myNewField: {c: 3, d: 4}}}')
        toBson(addFields(new Field('alt3', new Document('$lt', asList('$a', 3))))) == parse(
                '{$addFields: {alt3: {$lt: ["$a", 3]}}}')
        toBson(addFields(new Field('b', 3), new Field('c', 5))) == parse('{$addFields: {b: 3, c: 5}}')
        toBson(addFields(asList(new Field('b', 3), new Field('c', 5)))) == parse('{$addFields: {b: 3, c: 5}}')
    }

    def 'should render $set'() {
        expect:
        toBson(set(new Field('newField', null))) == parse('{$set: {newField: null}}')
        toBson(set(new Field('newField', 'hello'))) == parse('{$set: {newField: "hello"}}')
        toBson(set(new Field('this', '$$CURRENT'))) == parse('{$set: {this: "$$CURRENT"}}')
        toBson(set(new Field('myNewField', new Document('c', 3)
                .append('d', 4)))) == parse('{$set: {myNewField: {c: 3, d: 4}}}')
        toBson(set(new Field('alt3', new Document('$lt', asList('$a', 3))))) == parse(
                '{$set: {alt3: {$lt: ["$a", 3]}}}')
        toBson(set(new Field('b', 3), new Field('c', 5))) == parse('{$set: {b: 3, c: 5}}')
        toBson(set(asList(new Field('b', 3), new Field('c', 5)))) == parse('{$set: {b: 3, c: 5}}')
    }

    def 'should render $bucket'() {
        expect:
        toBson(bucket('$screenSize', [0, 24, 32, 50, 100000])) == parse('''{
            $bucket: {
              groupBy: "$screenSize",
              boundaries: [0, 24, 32, 50, 100000]
            }
          }''')
        toBson(bucket('$screenSize', [0, 24, 32, 50, 100000],
                      new BucketOptions()
                              .defaultBucket('other'))) == parse('''{
            $bucket: {
              groupBy: "$screenSize",
              boundaries: [0, 24, 32, 50, 100000],
              default: "other"
            }
          }''')
        toBson(bucket('$screenSize', [0, 24, 32, 50, 100000],
                      new BucketOptions()
                              .defaultBucket('other')
                              .output(sum('count', 1), push('matches', '$screenSize')))) == parse('''{
            $bucket: {
                groupBy: "$screenSize",
                boundaries: [0, 24, 32, 50, 100000],
                default: "other",
                output: {
                    count: {$sum: 1},
                    matches: {$push: "$screenSize"}
                }
            }
        }''')
    }

    def 'should render $bucketAuto'() {
        expect:
        toBson(bucketAuto('$price', 4)) == parse('''{
            $bucketAuto: {
              groupBy: "$price",
              buckets: 4
            }
          }''')
        toBson(bucketAuto('$price', 4, new BucketAutoOptions()
                .output(sum('count', 1),
                        avg('avgPrice', '$price')))) == parse('''{
                                              $bucketAuto: {
                                                groupBy: "$price",
                                                buckets: 4,
                                                output: {
                                                  count: {$sum: 1},
                                                  avgPrice: {$avg: "$price"},
                                                }
                                              }
                                            }''')
        toBson(bucketAuto('$price', 4, new BucketAutoOptions()
                .granularity(R5)
                .output(sum('count', 1),
                        avg('avgPrice', '$price')))) == parse('''{
                                              $bucketAuto: {
                                                groupBy: "$price",
                                                buckets: 4,
                                                output: {
                                                  count: {$sum: 1},
                                                  avgPrice: {$avg: "$price"},
                                                },
                                                granularity: "R5"
                                              }
                                            }''')
    }

    def 'should render $count'() {
        expect:
        toBson(count()) == parse('{$count: "count"}')
        toBson(count('count')) == parse('{$count: "count"}')
        toBson(count('total')) == parse('{$count: "total"}')
    }

    def 'should render $match'() {
        expect:
        toBson(match(eq('author', 'dave'))) == parse('{ $match : { author : "dave" } }')
    }

    def 'should render $project'() {
        expect:
        toBson(project(fields(include('title', 'author'), computed('lastName', '$author.last')))) ==
        parse('{ $project : { title : 1 , author : 1, lastName : "$author.last" } }')
    }

    def 'should render $replaceRoot'() {
        expect:
        toBson(replaceRoot('$a1')) == parse('{$replaceRoot: {newRoot: "$a1"}}')
        toBson(replaceRoot('$a1.b')) == parse('{$replaceRoot: {newRoot: "$a1.b"}}')
        toBson(replaceRoot('$a1')) == parse('{$replaceRoot: {newRoot: "$a1"}}')
    }

    def 'should render $replaceWith'() {
        expect:
        toBson(replaceWith('$a1')) == parse('{$replaceWith: "$a1"}')
        toBson(replaceWith('$a1.b')) == parse('{$replaceWith: "$a1.b"}')
        toBson(replaceWith('$a1')) == parse('{$replaceWith: "$a1"}')
    }

    def 'should render $sort'() {
        expect:
        toBson(sort(ascending('title', 'author'))) == parse('{ $sort : { title : 1 , author : 1 } }')
    }

    def 'should render $sortByCount'() {
        expect:
        toBson(sortByCount('someField')) == parse('{$sortByCount: "someField"}')
        toBson(sortByCount(new Document('$floor', '$x'))) == parse('{$sortByCount: {$floor: "$x"}}')
    }

    def 'should render $limit'() {
        expect:
        toBson(limit(5)) == parse('{ $limit : 5 }')
    }

    def 'should render $lookup'() {
        expect:
        toBson(lookup('from', 'localField', 'foreignField', 'as')) == parse('''{ $lookup : { from: "from", localField: "localField",
            foreignField: "foreignField", as: "as" } }''')

        List<Bson> pipeline = asList(match(expr(new Document('$eq', asList('x', '1')))))
        toBson(lookup('from', asList(new Variable('var1', 'expression1')), pipeline, 'as')) ==
                parse('''{ $lookup : { from: "from",
                                            let: { var1: "expression1" },
                                            pipeline : [{ $match : { $expr: { $eq : [ "x" , "1" ]}}}],
                                            as: "as" }}''')

        // without variables
        toBson(lookup('from', pipeline, 'as')) ==
                parse('''{ $lookup : { from: "from",
                                            pipeline : [{ $match : { $expr: { $eq : [ "x" , "1" ]}}}],
                                            as: "as" }}''')
    }

    def 'should render $facet'() {
        expect:
        toBson(Aggregates.facet(
                new Facet('Screen Sizes',
                               unwind('$attributes'),
                               match(eq('attributes.name', 'screen size')),
                               group(null, sum('count', 1 ))),
                new Facet('Manufacturer',
                          match(eq('attributes.name', 'manufacturer')),
                          group('$attributes.value', sum('count', 1)),
                          sort(descending('count')),
                          limit(5)))) ==
        parse('''{$facet: {
          "Screen Sizes": [
             {$unwind: "$attributes"},
             {$match: {"attributes.name": "screen size"}},
             {$group: {
                 _id: null,
                 count: {$sum: 1}
             }}
           ],

           "Manufacturer": [
             {$match: {"attributes.name": "manufacturer"}},
             {$group: {_id: "$attributes.value", count: {$sum: 1}}},
             {$sort: {count: -1}}
             {$limit: 5}
           ]
        }} ''')
    }

    def 'should render $graphLookup'() {
        expect:
        //without options
        toBson(graphLookup('contacts', '$friends', 'friends', 'name', 'socialNetwork')) ==
        parse('''{ $graphLookup: { from: "contacts", startWith: "$friends", connectFromField: "friends", connectToField: "name",
            as: "socialNetwork" } }''')

        //with maxDepth
        toBson(graphLookup('contacts', '$friends', 'friends', 'name', 'socialNetwork', new GraphLookupOptions().maxDepth(1))) ==
        parse('''{ $graphLookup: { from: "contacts", startWith: "$friends", connectFromField: "friends", connectToField: "name",
            as: "socialNetwork", maxDepth: 1 } }''')

        // with depthField
        toBson(graphLookup('contacts', '$friends', 'friends', 'name', 'socialNetwork', new GraphLookupOptions().depthField('depth'))) ==
                parse('''{ $graphLookup: { from: "contacts", startWith: "$friends", connectFromField: "friends", connectToField: "name",
            as: "socialNetwork", depthField: "depth" } }''')

        // with restrictSearchWithMatch
        toBson(graphLookup('contacts', '$friends', 'friends', 'name', 'socialNetwork', new GraphLookupOptions()
                .restrictSearchWithMatch(eq('hobbies', 'golf')))) ==
                parse('''{ $graphLookup: { from: "contacts", startWith: "$friends", connectFromField: "friends", connectToField: "name",
            as: "socialNetwork", restrictSearchWithMatch : { "hobbies" : "golf" } } }''')

        // with maxDepth and depthField
        toBson(graphLookup('contacts', '$friends', 'friends', 'name', 'socialNetwork', new GraphLookupOptions()
                .maxDepth(1).depthField('depth'))) ==
        parse('''{ $graphLookup: { from: "contacts", startWith: "$friends", connectFromField: "friends", connectToField: "name",
            as: "socialNetwork", maxDepth: 1, depthField: "depth" } }''')

        // with all options
        toBson(graphLookup('contacts', '$friends', 'friends', 'name', 'socialNetwork', new GraphLookupOptions()
                .maxDepth(1).depthField('depth').restrictSearchWithMatch(eq('hobbies', 'golf')))) ==
                parse('''{ $graphLookup: { from: "contacts", startWith: "$friends", connectFromField: "friends", connectToField: "name",
            as: "socialNetwork", maxDepth: 1, depthField: "depth", restrictSearchWithMatch : { "hobbies" : "golf" } } }''')
    }

    def 'should render $skip'() {
        expect:
        toBson(skip(5)) == parse('{ $skip : 5 }')
    }

    def 'should render $unionWith'() {
        expect:
        List<Bson> pipeline = asList(match(expr(new Document('$eq', asList('x', '1')))))
        toBson(unionWith('with', pipeline)) ==
                parse('''{ $unionWith : { coll: "with", pipeline : [{ $match : { $expr: { $eq : [ "x" , "1" ]}}}] }}''')
    }

    def 'should render $unwind'() {
        expect:
        toBson(unwind('$sizes')) == parse('{ $unwind : "$sizes" }')
        toBson(unwind('$sizes', new UnwindOptions().preserveNullAndEmptyArrays(null))) == parse('{ $unwind : { path : "$sizes" } }')
        toBson(unwind('$sizes', new UnwindOptions().preserveNullAndEmptyArrays(false))) == parse('''
            { $unwind : { path : "$sizes", preserveNullAndEmptyArrays : false } }''')
        toBson(unwind('$sizes', new UnwindOptions().preserveNullAndEmptyArrays(true))) == parse('''
            { $unwind : { path : "$sizes", preserveNullAndEmptyArrays : true } }''')
        toBson(unwind('$sizes', new UnwindOptions().includeArrayIndex(null))) == parse('{ $unwind : { path : "$sizes" } }')
        toBson(unwind('$sizes', new UnwindOptions().includeArrayIndex('$a'))) == parse('''
            { $unwind : { path : "$sizes", includeArrayIndex : "$a" } }''')
        toBson(unwind('$sizes', new UnwindOptions().preserveNullAndEmptyArrays(true).includeArrayIndex('$a'))) == parse('''
            { $unwind : { path : "$sizes", preserveNullAndEmptyArrays : true, includeArrayIndex : "$a" } }''')
    }

    def 'should render $out'() {
        expect:
        toBson(out('authors')) == parse('{ $out : "authors" }')
        toBson(out(Document.parse('{ s3: "s3://bucket/path/to/file…?format=json&maxFileSize=100MiB"}'))) ==
                parse('{ $out : { s3: "s3://bucket/path/to/file…?format=json&maxFileSize=100MiB"} }')
        toBson(out('authorsDB', 'books')) == parse('{ $out : { db: "authorsDB", coll: "books" } }')
    }

    def 'should render merge'() {
        expect:
        toBson(merge('authors')) == parse('{ $merge : {into: "authors" }}')
        toBson(merge(new MongoNamespace('db1', 'authors'))) ==
                parse('{ $merge : {into: {db: "db1", coll: "authors" }}}')

        toBson(merge('authors',
                new MergeOptions().uniqueIdentifier('ssn'))) ==
                parse('{ $merge : {into: "authors", on: "ssn" }}')

        toBson(merge('authors',
                new MergeOptions().uniqueIdentifier(['ssn', 'otherId']))) ==
                parse('{ $merge : {into: "authors", on: ["ssn", "otherId"] }}')

        toBson(merge('authors',
                new MergeOptions().whenMatched(MergeOptions.WhenMatched.REPLACE))) ==
                parse('{ $merge : {into: "authors", whenMatched: "replace" }}')
        toBson(merge('authors',
                new MergeOptions().whenMatched(MergeOptions.WhenMatched.KEEP_EXISTING))) ==
                parse('{ $merge : {into: "authors", whenMatched: "keepExisting" }}')
        toBson(merge('authors',
                new MergeOptions().whenMatched(MergeOptions.WhenMatched.MERGE))) ==
                parse('{ $merge : {into: "authors", whenMatched: "merge" }}')
        toBson(merge('authors',
                new MergeOptions().whenMatched(MergeOptions.WhenMatched.FAIL))) ==
                parse('{ $merge : {into: "authors", whenMatched: "fail" }}')

        toBson(merge('authors',
                new MergeOptions().whenNotMatched(MergeOptions.WhenNotMatched.INSERT))) ==
                parse('{ $merge : {into: "authors", whenNotMatched: "insert" }}')
        toBson(merge('authors',
                new MergeOptions().whenNotMatched(MergeOptions.WhenNotMatched.DISCARD))) ==
                parse('{ $merge : {into: "authors", whenNotMatched: "discard" }}')
        toBson(merge('authors',
                new MergeOptions().whenNotMatched(MergeOptions.WhenNotMatched.FAIL))) ==
                parse('{ $merge : {into: "authors", whenNotMatched: "fail" }}')

        toBson(merge('authors',
                new MergeOptions().whenMatched(MergeOptions.WhenMatched.PIPELINE)
                .variables([new Variable<Integer>('y', 2), new Variable<Integer>('z', 3)])
                .whenMatchedPipeline([addFields([new Field('x', 1)])]))) ==
                parse('{ $merge : {into: "authors", let: {y: 2, z: 3}, whenMatched: [{$addFields: {x: 1}}]}}')
    }

    def 'should render $group'() {
        expect:
        toBson(group('$customerId')) == parse('{ $group : { _id : "$customerId" } }')
        toBson(group(null)) == parse('{ $group : { _id : null } }')

        toBson(group(parse('{ month: { $month: "$date" }, day: { $dayOfMonth: "$date" }, year: { $year: "$date" } }'))) ==
        parse('{ $group : { _id : { month: { $month: "$date" }, day: { $dayOfMonth: "$date" }, year: { $year: "$date" } } } }')


        def groupDocument = parse('''{
                            $group : {
                                      _id : { gid: "$groupByField"},
                                      sum: { $sum: { $multiply: [ "$price", "$quantity" ] } },
                                      avg: { $avg: "$quantity" },
                                      min: { $min: "$quantity" },
                                      minN: { $minN: { input: "$quantity",
                                        n: { $cond: { if: { $eq: ["$gid", true] }, then: 2, else: 1 } } } },
                                      max: { $max: "$quantity" },
                                      maxN: { $maxN: { input: "$quantity", n: 2 } },
                                      first: { $first: "$quantity" },
                                      firstN: { $firstN: { input: "$quantity", n: 2 } },
                                      top: { $top: { sortBy: { quantity: 1 }, output: "$quantity" } },
                                      topN: { $topN: { sortBy: { quantity: 1 }, output: "$quantity", n: 2 } },
                                      last: { $last: "$quantity" },
                                      lastN: { $lastN: { input: "$quantity", n: 2 } },
                                      bottom: { $bottom: { sortBy: { quantity: 1 }, output: ["$quantity", "$quality"] } },
                                      bottomN: { $bottomN: { sortBy: { quantity: 1 }, output: ["$quantity", "$quality"],
                                        n: { $cond: { if: { $eq: ["$gid", true] }, then: 2, else: 1 } } } },
                                      all: { $push: "$quantity" },
                                      merged: { $mergeObjects: "$quantity" },
                                      unique: { $addToSet: "$quantity" },
                                      stdDevPop: { $stdDevPop: "$quantity" },
                                      stdDevSamp: { $stdDevSamp: "$quantity" }
                                     }
                                  }''')
        toBson(group(new Document('gid', '$groupByField'),
                     sum('sum', parse('{ $multiply: [ "$price", "$quantity" ] }')),
                     avg('avg', '$quantity'),
                     min('min', '$quantity'),
                     minN('minN', '$quantity',
                             new Document('$cond', new Document('if', new Document('$eq', asList('$gid', true)))
                                     .append('then', 2).append('else', 1))),
                     max('max', '$quantity'),
                     maxN('maxN', '$quantity', 2),
                     first('first', '$quantity'),
                     firstN('firstN', '$quantity', 2),
                     top('top', ascending('quantity'), '$quantity'),
                     topN('topN', ascending('quantity'), '$quantity', 2),
                     last('last', '$quantity'),
                     lastN('lastN', '$quantity', 2),
                     bottom('bottom', ascending('quantity'), ['$quantity', '$quality']),
                     bottomN('bottomN', ascending('quantity'), ['$quantity', '$quality'],
                             new Document('$cond', new Document('if', new Document('$eq', asList('$gid', true)))
                                     .append('then', 2).append('else', 1))),
                     push('all', '$quantity'),
                     mergeObjects('merged', '$quantity'),
                     addToSet('unique', '$quantity'),
                     stdDevPop('stdDevPop', '$quantity'),
                     stdDevSamp('stdDevSamp', '$quantity')
        )) == groupDocument
    }

    def 'should render $setWindowFields'() {
        given:
        Window window = documents(1, 2)
        BsonDocument setWindowFieldsBson = toBson(setWindowFields(
                new Document('gid', '$partitionByField'), ascending('sortByField'), asList(
                WindowedComputations.of(new BsonField('newField00', new Document('$sum', '$field00')
                        .append('window', Windows.of(new Document('range', asList(1, 'current')))))),
                WindowedComputations.sum('newField01', '$field01', Windows.range(1, CURRENT)),
                WindowedComputations.avg('newField02', '$field02', Windows.range(UNBOUNDED, 1)),
                WindowedComputations.stdDevSamp('newField03', '$field03', window),
                WindowedComputations.stdDevPop('newField04', '$field04', window),
                WindowedComputations.min('newField05', '$field05', window),
                WindowedComputations.minN('newField05N', '$field05N',
                        new Document('$cond', new Document('if', new Document('$eq', asList('$gid', true)))
                                .append('then', 2).append('else', 1)),
                        window),
                WindowedComputations.max('newField06', '$field06', window),
                WindowedComputations.maxN('newField06N', '$field06N', 2, window),
                WindowedComputations.count('newField07', window),
                WindowedComputations.derivative('newField08', '$field08', window),
                WindowedComputations.timeDerivative('newField09', '$field09', window, DAY),
                WindowedComputations.integral('newField10', '$field10', window),
                WindowedComputations.timeIntegral('newField11', '$field11', window, DAY),
                WindowedComputations.timeIntegral('newField11', '$field11', window, DAY),
                WindowedComputations.covarianceSamp('newField12', '$field12_1', '$field12_2', window),
                WindowedComputations.covariancePop('newField13', '$field13_1', '$field13_2', window),
                WindowedComputations.expMovingAvg('newField14', '$field14', 3),
                WindowedComputations.expMovingAvg('newField15', '$field15', 0.5),
                WindowedComputations.push('newField16', '$field16', window),
                WindowedComputations.addToSet('newField17', '$field17', window),
                WindowedComputations.first('newField18', '$field18', window),
                WindowedComputations.firstN('newField18N', '$field18N', 2, window),
                WindowedComputations.last('newField19', '$field19', window),
                WindowedComputations.lastN('newField19N', '$field19N', 2, window),
                WindowedComputations.shift('newField20', '$field20', 'defaultConstantValue', -3),
                WindowedComputations.documentNumber('newField21'),
                WindowedComputations.rank('newField22'),
                WindowedComputations.denseRank('newField23'),
                WindowedComputations.bottom('newField24', descending('sortByField'), '$field24', window),
                WindowedComputations.bottomN('newField24N', descending('sortByField'), '$field24N',
                        new Document('$cond', new Document('if', new Document('$eq', asList('$gid', true)))
                                .append('then', 2).append('else', 1)),
                        window),
                WindowedComputations.top('newField25', ascending('sortByField'), '$field25', window),
                WindowedComputations.topN('newField25N', ascending('sortByField'), '$field25N', 2, window),
                WindowedComputations.locf('newField26', '$field26'),
                WindowedComputations.linearFill('newField27', '$field27')
        )))

        expect:
        setWindowFieldsBson == parse('''{
                "$setWindowFields": {
                    "partitionBy": { "gid": "$partitionByField" },
                    "sortBy": { "sortByField" : 1 },
                    "output": {
                        "newField00": { "$sum": "$field00", "window": { "range": [{"$numberInt": "1"}, "current"] } },
                        "newField01": { "$sum": "$field01", "window": { "range": [{"$numberLong": "1"}, "current"] } },
                        "newField02": { "$avg": "$field02", "window": { "range": ["unbounded", {"$numberLong": "1"}] } },
                        "newField03": { "$stdDevSamp": "$field03", "window": { "documents": [1, 2] } },
                        "newField04": { "$stdDevPop": "$field04", "window": { "documents": [1, 2] } },
                        "newField05": { "$min": "$field05", "window": { "documents": [1, 2] } },
                        "newField05N": {
                            "$minN": { "input": "$field05N", "n": { "$cond": { "if": { "$eq": ["$gid", true] }, "then": 2, "else": 1 } } },
                            "window": { "documents": [1, 2] } },
                        "newField06": { "$max": "$field06", "window": { "documents": [1, 2] } },
                        "newField06N": { "$maxN": { "input": "$field06N", "n": 2 }, "window": { "documents": [1, 2] } },
                        "newField07": { "$count": {}, "window": { "documents": [1, 2] } },
                        "newField08": { "$derivative": { "input": "$field08" }, "window": { "documents": [1, 2] } },
                        "newField09": { "$derivative": { "input": "$field09", "unit": "day" }, "window": { "documents": [1, 2] } },
                        "newField10": { "$integral": { "input": "$field10"}, "window": { "documents": [1, 2] } },
                        "newField11": { "$integral": { "input": "$field11", "unit": "day" }, "window": { "documents": [1, 2] } },
                        "newField12": { "$covarianceSamp": ["$field12_1", "$field12_2"], "window": { "documents": [1, 2] } },
                        "newField13": { "$covariancePop": ["$field13_1", "$field13_2"], "window": { "documents": [1, 2] } },
                        "newField14": { "$expMovingAvg": { "input": "$field14", "N": 3 } },
                        "newField15": { "$expMovingAvg": { "input": "$field15", "alpha": 0.5 } },
                        "newField16": { "$push": "$field16", "window": { "documents": [1, 2] } },
                        "newField17": { "$addToSet": "$field17", "window": { "documents": [1, 2] } },
                        "newField18": { "$first": "$field18", "window": { "documents": [1, 2] } },
                        "newField18N": { "$firstN": { "input": "$field18N", "n": 2 }, "window": { "documents": [1, 2] } },
                        "newField19": { "$last": "$field19", "window": { "documents": [1, 2] } },
                        "newField19N": { "$lastN": { "input": "$field19N", "n": 2 }, "window": { "documents": [1, 2] } },
                        "newField20": { "$shift": { "output": "$field20", "by": -3, "default": "defaultConstantValue" } },
                        "newField21": { "$documentNumber": {} },
                        "newField22": { "$rank": {} },
                        "newField23": { "$denseRank": {} },
                        "newField24": {
                            "$bottom": { "sortBy": { "sortByField": -1 }, "output": "$field24"},
                            "window": { "documents": [1, 2] } },
                        "newField24N": {
                            "$bottomN": { "sortBy": { "sortByField": -1 }, "output": "$field24N",
                                "n": { "$cond": { "if": { "$eq": ["$gid", true] }, "then": 2, "else": 1 } } },
                            "window": { "documents": [1, 2] } },
                        "newField25": {
                            "$top": { "sortBy": { "sortByField": 1 }, "output": "$field25"},
                            "window": { "documents": [1, 2] } },
                        "newField25N": {
                            "$topN": { "sortBy": { "sortByField": 1 }, "output": "$field25N", "n": 2 },
                            "window": { "documents": [1, 2] } },
                        "newField26": { "$locf": "$field26" },
                        "newField27": { "$linearFill": "$field27" }
                    }
                }
        }''')
    }

    def 'should render $setWindowFields with no partitionBy/sortBy'() {
        given:
        BsonDocument setWindowFields = toBson(setWindowFields(null, null, asList(
                WindowedComputations.sum('newField01', '$field01', documents(1, 2)))
        ))

        expect:
        setWindowFields == parse('''{
                "$setWindowFields": {
                    "output": {
                        "newField01": { "$sum": "$field01", "window": { "documents": [1, 2] } }
                    }
                }
        }''')
    }

<<<<<<< HEAD
    def 'should render $densify'() {
        when:
        BsonDocument densifyDoc = toBson(
                densify(
                        'fieldName',
                        fullRangeWithStep(1))
        )

        then:
        densifyDoc == parse('''{
                "$densify": {
                    "field": "fieldName",
                    "range": { "bounds": "full", "step": 1 }
=======
    def 'should render $fill'() {
        when:
        BsonDocument fillDoc = toBson(
                fill(fillOptions().sortBy(ascending('fieldName3')),
                        FillComputation.linear('fieldName1'),
                        FillComputation.locf('fieldName2'))
        )

        then:
        fillDoc == parse('''{
                "$fill": {
                    "output": {
                        "fieldName1": { "method" : "linear" }
                        "fieldName2": { "method" : "locf" }
                    }
                    "sortBy": { "fieldName3": 1 }
>>>>>>> b68b5807
                }
        }''')
    }

    def 'should render $search'() {
        when:
        BsonDocument searchDoc = toBson(
                search(
                        (SearchOperator) exists(fieldPath('fieldName')),
                        searchOptions()
                )
        )

        then:
        searchDoc == parse('''{
                "$search": {
                    "exists": { "path": "fieldName" }
                }
        }''')

        when:
        searchDoc = toBson(
                search(
                        (SearchCollector) facet(
                                exists(fieldPath('fieldName')),
                                [stringFacet('stringFacetName', fieldPath('fieldName1'))]),
                        searchOptions()
                                .index('indexName')
                                .count(total())
                                .highlight(paths(
                                        fieldPath('fieldName1'),
                                        fieldPath('fieldName2').multi('analyzerName'),
                                        wildcardPath('field.name*')))
                )
        )

        then:
        searchDoc == parse('''{
                "$search": {
                    "facet": {
                        "operator": { "exists": { "path": "fieldName" } },
                        "facets": {
                            "stringFacetName": { "type" : "string", "path": "fieldName1" }
                        }
                    },
                    "index": "indexName",
                    "count": { "type": "total" },
                    "highlight": {
                        "path": [
                            "fieldName1",
                            { "value": "fieldName2", "multi": "analyzerName" },
                            { "wildcard": "field.name*" }
                        ]
                    }
                }
        }''')
    }

    def 'should render $search with no options'() {
        when:
        BsonDocument searchDoc = toBson(
                search(
                        (SearchOperator) exists(fieldPath('fieldName'))
                )
        )

        then:
        searchDoc == parse('''{
                "$search": {
                    "exists": { "path": "fieldName" }
                }
        }''')

        when:
        searchDoc = toBson(
                search(
                        (SearchCollector) facet(
                                exists(fieldPath('fieldName')),
                                [stringFacet('facetName', fieldPath('fieldName')).numBuckets(3)])
                )
        )

        then:
        searchDoc == parse('''{
                "$search": {
                    "facet": {
                        "operator": { "exists": { "path": "fieldName" } },
                        "facets": {
                          "facetName": { "type": "string", "path": "fieldName", "numBuckets": 3 }
                        }
                    }
                }
        }''')
    }

    def 'should render $searchMeta'() {
        when:
        BsonDocument searchDoc = toBson(
                searchMeta(
                        (SearchOperator) exists(fieldPath('fieldName')),
                        searchOptions()
                )
        )

        then:
        searchDoc == parse('''{
                "$searchMeta": {
                    "exists": { "path": "fieldName" }
                }
        }''')

        when:
        searchDoc = toBson(
                searchMeta(
                        (SearchCollector) facet(
                                exists(fieldPath('fieldName')),
                                [stringFacet('stringFacetName', fieldPath('fieldName1'))]),
                        searchOptions()
                                .index('indexName')
                                .count(total())
                                .highlight(paths(
                                        fieldPath('fieldName1'),
                                        fieldPath('fieldName2').multi('analyzerName'),
                                        wildcardPath('field.name*')))
                )
        )

        then:
        searchDoc == parse('''{
                "$searchMeta": {
                    "facet": {
                        "operator": { "exists": { "path": "fieldName" } },
                        "facets": {
                            "stringFacetName": { "type" : "string", "path": "fieldName1" }
                        }
                    },
                    "index": "indexName",
                    "count": { "type": "total" },
                    "highlight": {
                        "path": [
                            "fieldName1",
                            { "value": "fieldName2", "multi": "analyzerName" },
                            { "wildcard": "field.name*" }
                        ]
                    }
                }
        }''')
    }

    def 'should render $searchMeta with no options'() {
        when:
        BsonDocument searchDoc = toBson(
                searchMeta(
                        (SearchOperator) exists(fieldPath('fieldName'))
                )
        )

        then:
        searchDoc == parse('''{
                "$searchMeta": {
                    "exists": { "path": "fieldName" }
                }
        }''')

        when:
        searchDoc = toBson(
                searchMeta(
                        (SearchCollector) facet(
                                exists(fieldPath('fieldName')),
                                [stringFacet('facetName', fieldPath('fieldName')).numBuckets(3)])
                )
        )

        then:
        searchDoc == parse('''{
                "$searchMeta": {
                    "facet": {
                        "operator": { "exists": { "path": "fieldName" } },
                        "facets": {
                          "facetName": { "type": "string", "path": "fieldName", "numBuckets": 3 }
                        }
                    }
                }
        }''')
    }

    def 'should create string representation for simple stages'() {
        expect:
        match(new BsonDocument('x', new BsonInt32(1))).toString() == 'Stage{name=\'$match\', value={"x": 1}}'
    }

    def 'should create string representation for group stage'() {
        expect:
        group('_id', avg('avg', '$quantity')).toString() ==
                'Stage{name=\'$group\', id=_id, ' +
                'fieldAccumulators=[' +
                'BsonField{name=\'avg\', value=Expression{name=\'$avg\', expression=$quantity}}]}'
        group(null, avg('avg', '$quantity')).toString() ==
                'Stage{name=\'$group\', id=null, ' +
                'fieldAccumulators=[' +
                'BsonField{name=\'avg\', value=Expression{name=\'$avg\', expression=$quantity}}]}'
    }

    def 'should render $sample'() {
        expect:
        toBson(sample(5)) == parse('{ $sample : { size: 5} }')
    }

    def 'should test equals for SimplePipelineStage'() {
        expect:
        match(eq('author', 'dave')).equals(match(eq('author', 'dave')))
        project(fields(include('title', 'author'), computed('lastName', '$author.last')))
                .equals(project(fields(include('title', 'author'), computed('lastName', '$author.last'))))
        sort(ascending('title', 'author')).equals(sort(ascending('title', 'author')))
        !sort(ascending('title', 'author')).equals(sort(descending('title', 'author')))
    }

    def 'should test hashCode for SimplePipelineStage'() {
        expect:
        match(eq('author', 'dave')).hashCode() == match(eq('author', 'dave')).hashCode()
        project(fields(include('title', 'author'), computed('lastName', '$author.last'))).hashCode() ==
                project(fields(include('title', 'author'), computed('lastName', '$author.last'))).hashCode()
        sort(ascending('title', 'author')).hashCode() == sort(ascending('title', 'author')).hashCode()
        sort(ascending('title', 'author')).hashCode() != sort(descending('title', 'author')).hashCode()
    }

    def 'should test equals for BucketStage'() {
        expect:
        bucket('$screenSize', [0, 24, 32, 50, 100000]).equals(bucket('$screenSize', [0, 24, 32, 50, 100000]))
    }

    def 'should test hashCode for BucketStage'() {
        expect:
        bucket('$screenSize', [0, 24, 32, 50, 100000]).hashCode() == bucket('$screenSize', [0, 24, 32, 50, 100000]).hashCode()
        bucket('$screenSize', [0, 24, 32, 50, 100000]).hashCode() != bucket('$screenSize', [0, 24, 32, 50, 10000]).hashCode()
    }

    def 'should test equals for BucketAutoStage'() {
        expect:
        bucketAuto('$price', 4).equals(bucketAuto('$price', 4))
        bucketAuto('$price', 4, new BucketAutoOptions()
                .output(sum('count', 1),
                        avg('avgPrice', '$price')))
                .equals(bucketAuto('$price', 4, new BucketAutoOptions()
                .output(sum('count', 1),
                avg('avgPrice', '$price'))))
        bucketAuto('$price', 4, new BucketAutoOptions()
                .granularity(R5)
                .output(sum('count', 1),
                avg('avgPrice', '$price')))
                .equals(bucketAuto('$price', 4, new BucketAutoOptions()
                .granularity(R5)
                .output(sum('count', 1),
                avg('avgPrice', '$price'))))
    }

    def 'should test hashCode for BucketAutoStage'() {
        expect:
        bucketAuto('$price', 4).hashCode() == bucketAuto('$price', 4).hashCode()
        bucketAuto('$price', 4, new BucketAutoOptions()
                .output(sum('count', 1),
                avg('avgPrice', '$price'))).hashCode() ==
                bucketAuto('$price', 4, new BucketAutoOptions()
                .output(sum('count', 1),
                avg('avgPrice', '$price'))).hashCode()
        bucketAuto('$price', 4, new BucketAutoOptions()
                .granularity(R5)
                .output(sum('count', 1),
                avg('avgPrice', '$price'))).hashCode() ==
                bucketAuto('$price', 4, new BucketAutoOptions()
                .granularity(R5)
                .output(sum('count', 1),
                avg('avgPrice', '$price'))).hashCode()
    }

    def 'should test equals for LookupStage'() {
        expect:
        lookup('from', 'localField', 'foreignField', 'as')
                .equals(lookup('from', 'localField', 'foreignField', 'as'))

        List<Bson> pipeline = asList(match(expr(new Document('$eq', asList('x', '1')))))
        lookup('from', asList(new Variable('var1', 'expression1')), pipeline, 'as')
                .equals(lookup('from', asList(new Variable('var1', 'expression1')), pipeline, 'as'))

        lookup('from', pipeline, 'as').equals(lookup('from', pipeline, 'as'))
    }

    def 'should test hashCode for LookupStage'() {
        expect:
        lookup('from', 'localField', 'foreignField', 'as').hashCode() ==
                lookup('from', 'localField', 'foreignField', 'as').hashCode()

        List<Bson> pipeline = asList(match(expr(new Document('$eq', asList('x', '1')))))
        lookup('from', asList(new Variable('var1', 'expression1')), pipeline, 'as').hashCode() ==
                lookup('from', asList(new Variable('var1', 'expression1')), pipeline, 'as').hashCode()

        lookup('from', pipeline, 'as').hashCode() == lookup('from', pipeline, 'as').hashCode()
    }

    def 'should test equals for GraphLookupStage'() {
        expect:
        graphLookup('contacts', '$friends', 'friends', 'name', 'socialNetwork')
                .equals(graphLookup('contacts', '$friends', 'friends', 'name', 'socialNetwork'))

        graphLookup('contacts', '$friends', 'friends', 'name', 'socialNetwork', new GraphLookupOptions().maxDepth(1))
                .equals(graphLookup('contacts', '$friends', 'friends', 'name', 'socialNetwork',
                new GraphLookupOptions().maxDepth(1)))

        graphLookup('contacts', '$friends', 'friends', 'name', 'socialNetwork', new GraphLookupOptions().depthField('depth'))
                .equals(graphLookup('contacts', '$friends', 'friends', 'name', 'socialNetwork',
                new GraphLookupOptions().depthField('depth')))

        graphLookup('contacts', '$friends', 'friends', 'name', 'socialNetwork', new GraphLookupOptions()
                .restrictSearchWithMatch(eq('hobbies', 'golf')))
                .equals(graphLookup('contacts', '$friends', 'friends', 'name', 'socialNetwork', new GraphLookupOptions()
                .restrictSearchWithMatch(eq('hobbies', 'golf'))))

        graphLookup('contacts', '$friends', 'friends', 'name', 'socialNetwork', new GraphLookupOptions()
                .maxDepth(1).depthField('depth'))
                .equals(graphLookup('contacts', '$friends', 'friends', 'name', 'socialNetwork', new GraphLookupOptions()
                .maxDepth(1).depthField('depth')))

        graphLookup('contacts', '$friends', 'friends', 'name', 'socialNetwork', new GraphLookupOptions()
                .maxDepth(1).depthField('depth').restrictSearchWithMatch(eq('hobbies', 'golf')))
                .equals(graphLookup('contacts', '$friends', 'friends', 'name', 'socialNetwork', new GraphLookupOptions()
                .maxDepth(1).depthField('depth').restrictSearchWithMatch(eq('hobbies', 'golf'))))
    }

    def 'should test hashCode for GraphLookupStage'() {
        expect:
        graphLookup('contacts', '$friends', 'friends', 'name', 'socialNetwork').hashCode() ==
                graphLookup('contacts', '$friends', 'friends', 'name', 'socialNetwork').hashCode()

        graphLookup('contacts', '$friends', 'friends', 'name', 'socialNetwork', new GraphLookupOptions().maxDepth(1))
                .hashCode() ==
                graphLookup('contacts', '$friends', 'friends', 'name', 'socialNetwork',
                new GraphLookupOptions().maxDepth(1)).hashCode()

        graphLookup('contacts', '$friends', 'friends', 'name', 'socialNetwork', new GraphLookupOptions().depthField('depth'))
                .hashCode() ==
                graphLookup('contacts', '$friends', 'friends', 'name', 'socialNetwork',
                new GraphLookupOptions().depthField('depth')).hashCode()

        graphLookup('contacts', '$friends', 'friends', 'name', 'socialNetwork', new GraphLookupOptions()
                .restrictSearchWithMatch(eq('hobbies', 'golf'))).hashCode() ==
                graphLookup('contacts', '$friends', 'friends', 'name', 'socialNetwork', new GraphLookupOptions()
                .restrictSearchWithMatch(eq('hobbies', 'golf'))).hashCode()

        graphLookup('contacts', '$friends', 'friends', 'name', 'socialNetwork', new GraphLookupOptions()
                .maxDepth(1).depthField('depth')).hashCode() ==
                graphLookup('contacts', '$friends', 'friends', 'name', 'socialNetwork', new GraphLookupOptions()
                .maxDepth(1).depthField('depth')).hashCode()

        graphLookup('contacts', '$friends', 'friends', 'name', 'socialNetwork', new GraphLookupOptions()
                .maxDepth(1).depthField('depth').restrictSearchWithMatch(eq('hobbies', 'golf'))).hashCode() ==
                graphLookup('contacts', '$friends', 'friends', 'name', 'socialNetwork', new GraphLookupOptions()
                .maxDepth(1).depthField('depth').restrictSearchWithMatch(eq('hobbies', 'golf'))).hashCode()
    }

    def 'should test equals for GroupStage'() {
        expect:
        group('$customerId').equals(group('$customerId'))
        group(null).equals(group(null))

        group(parse('{ month: { $month: "$date" }, day: { $dayOfMonth: "$date" }, year: { $year: "$date" } }'))
                .equals(group(parse('{ month: { $month: "$date" }, day: { $dayOfMonth: "$date" }, year: { $year: "$date" } }')))

        group(null,
                sum('sum', parse('{ $multiply: [ "$price", "$quantity" ] }')),
                avg('avg', '$quantity'),
                min('min', '$quantity'),
                minN('minN', '$quantity',
                        new Document('$cond', new Document('if', new Document('$eq', asList('$gid', true)))
                                .append('then', 2).append('else', 1))),
                max('max', '$quantity'),
                maxN('maxN', '$quantity', 2),
                first('first', '$quantity'),
                firstN('firstN', '$quantity', 2),
                top('top', ascending('quantity'), '$quantity'),
                topN('topN', ascending('quantity'), '$quantity', 2),
                last('last', '$quantity'),
                lastN('lastN', '$quantity', 2),
                bottom('bottom', ascending('quantity'), ['$quantity', '$quality']),
                bottomN('bottomN', ascending('quantity'), ['$quantity', '$quality'],
                        new Document('$cond', new Document('if', new Document('$eq', asList('$gid', true)))
                                .append('then', 2).append('else', 1))),
                push('all', '$quantity'),
                mergeObjects('merged', '$quantity'),
                addToSet('unique', '$quantity'),
                stdDevPop('stdDevPop', '$quantity'),
                stdDevSamp('stdDevSamp', '$quantity')
        ).equals(group(null,
                sum('sum', parse('{ $multiply: [ "$price", "$quantity" ] }')),
                avg('avg', '$quantity'),
                min('min', '$quantity'),
                minN('minN', '$quantity',
                        new Document('$cond', new Document('if', new Document('$eq', asList('$gid', true)))
                                .append('then', 2).append('else', 1))),
                max('max', '$quantity'),
                maxN('maxN', '$quantity', 2),
                first('first', '$quantity'),
                firstN('firstN', '$quantity', 2),
                top('top', ascending('quantity'), '$quantity'),
                topN('topN', ascending('quantity'), '$quantity', 2),
                last('last', '$quantity'),
                lastN('lastN', '$quantity', 2),
                bottom('bottom', ascending('quantity'), ['$quantity', '$quality']),
                bottomN('bottomN', ascending('quantity'), ['$quantity', '$quality'],
                        new Document('$cond', new Document('if', new Document('$eq', asList('$gid', true)))
                                .append('then', 2).append('else', 1))),
                push('all', '$quantity'),
                mergeObjects('merged', '$quantity'),
                addToSet('unique', '$quantity'),
                stdDevPop('stdDevPop', '$quantity'),
                stdDevSamp('stdDevSamp', '$quantity')
        ))
    }

    def 'should test hashCode for GroupStage'() {
        expect:
        group('$customerId').hashCode() == group('$customerId').hashCode()
        group(null).hashCode() == group(null).hashCode()

        group(parse('{ month: { $month: "$date" }, day: { $dayOfMonth: "$date" }, year: { $year: "$date" } }')).hashCode() ==
                group(parse('{ month: { $month: "$date" }, day: { $dayOfMonth: "$date" }, year: { $year: "$date" } }')).hashCode()

        group(null,
                sum('sum', parse('{ $multiply: [ "$price", "$quantity" ] }')),
                avg('avg', '$quantity'),
                min('min', '$quantity'),
                minN('minN', '$quantity',
                        new Document('$cond', new Document('if', new Document('$eq', asList('$gid', true)))
                                .append('then', 2).append('else', 1))),
                max('max', '$quantity'),
                maxN('maxN', '$quantity', 2),
                first('first', '$quantity'),
                firstN('firstN', '$quantity', 2),
                top('top', ascending('quantity'), '$quantity'),
                topN('topN', ascending('quantity'), '$quantity', 2),
                last('last', '$quantity'),
                lastN('lastN', '$quantity', 2),
                bottom('bottom', ascending('quantity'), ['$quantity', '$quality']),
                bottomN('bottomN', ascending('quantity'), ['$quantity', '$quality'],
                        new Document('$cond', new Document('if', new Document('$eq', asList('$gid', true)))
                                .append('then', 2).append('else', 1))),
                push('all', '$quantity'),
                mergeObjects('merged', '$quantity'),
                addToSet('unique', '$quantity'),
                stdDevPop('stdDevPop', '$quantity'),
                stdDevSamp('stdDevSamp', '$quantity')
        ).hashCode() ==
                group(null,
                sum('sum', parse('{ $multiply: [ "$price", "$quantity" ] }')),
                avg('avg', '$quantity'),
                min('min', '$quantity'),
                minN('minN', '$quantity',
                        new Document('$cond', new Document('if', new Document('$eq', asList('$gid', true)))
                                .append('then', 2).append('else', 1))),
                max('max', '$quantity'),
                maxN('maxN', '$quantity', 2),
                first('first', '$quantity'),
                firstN('firstN', '$quantity', 2),
                top('top', ascending('quantity'), '$quantity'),
                topN('topN', ascending('quantity'), '$quantity', 2),
                last('last', '$quantity'),
                lastN('lastN', '$quantity', 2),
                bottom('bottom', ascending('quantity'), ['$quantity', '$quality']),
                bottomN('bottomN', ascending('quantity'), ['$quantity', '$quality'],
                        new Document('$cond', new Document('if', new Document('$eq', asList('$gid', true)))
                                .append('then', 2).append('else', 1))),
                push('all', '$quantity'),
                mergeObjects('merged', '$quantity'),
                addToSet('unique', '$quantity'),
                stdDevPop('stdDevPop', '$quantity'),
                stdDevSamp('stdDevSamp', '$quantity')).hashCode()
    }

    def 'should test equals for SortByCountStage'() {
        expect:
        sortByCount('someField').equals(sortByCount('someField'))
        sortByCount(new Document('$floor', '$x')).equals(sortByCount(new Document('$floor', '$x')))
    }

    def 'should test hashCode for SortByCountStage'() {
        expect:
        sortByCount('someField').hashCode() == sortByCount('someField').hashCode()
        sortByCount(new Document('$floor', '$x')).hashCode() == sortByCount(new Document('$floor', '$x')).hashCode()
    }

    def 'should test equals for FacetStage'() {
        expect:
        Aggregates.facet(
                new Facet('Screen Sizes',
                        unwind('$attributes'),
                        match(eq('attributes.name', 'screen size')),
                        group(null, sum('count', 1 ))),
                new Facet('Manufacturer',
                        match(eq('attributes.name', 'manufacturer')),
                        group('$attributes.value', sum('count', 1)),
                        sort(descending('count')),
                        limit(5)))
                .equals(Aggregates.facet(
                new Facet('Screen Sizes',
                        unwind('$attributes'),
                        match(eq('attributes.name', 'screen size')),
                        group(null, sum('count', 1 ))),
                new Facet('Manufacturer',
                        match(eq('attributes.name', 'manufacturer')),
                        group('$attributes.value', sum('count', 1)),
                        sort(descending('count')),
                        limit(5))))
    }

    def 'should test hashCode for FacetStage'() {
        expect:
        Aggregates.facet(
                new Facet('Screen Sizes',
                        unwind('$attributes'),
                        match(eq('attributes.name', 'screen size')),
                        group(null, sum('count', 1 ))),
                new Facet('Manufacturer',
                        match(eq('attributes.name', 'manufacturer')),
                        group('$attributes.value', sum('count', 1)),
                        sort(descending('count')),
                        limit(5))).hashCode() ==
                Aggregates.facet(
                new Facet('Screen Sizes',
                        unwind('$attributes'),
                        match(eq('attributes.name', 'screen size')),
                        group(null, sum('count', 1 ))),
                new Facet('Manufacturer',
                        match(eq('attributes.name', 'manufacturer')),
                        group('$attributes.value', sum('count', 1)),
                        sort(descending('count')),
                        limit(5))).hashCode()
    }

    def 'should test equals for AddFieldsStage'() {
        expect:
        addFields(new Field('newField', null)).equals(addFields(new Field('newField', null)))
        addFields(new Field('newField', 'hello')).equals(addFields(new Field('newField', 'hello')))
        addFields(new Field('this', '$$CURRENT')).equals(addFields(new Field('this', '$$CURRENT')))
        addFields(new Field('myNewField', new Document('c', 3).append('d', 4)))
                .equals(addFields(new Field('myNewField', new Document('c', 3).append('d', 4))))
        addFields(new Field('alt3', new Document('$lt', asList('$a', 3))))
                .equals(addFields(new Field('alt3', new Document('$lt', asList('$a', 3)))))
        addFields(new Field('b', 3), new Field('c', 5))
                .equals(addFields(new Field('b', 3), new Field('c', 5)))
        addFields(asList(new Field('b', 3), new Field('c', 5)))
                .equals(addFields(asList(new Field('b', 3), new Field('c', 5))))
    }

    def 'should test hashCode for AddFieldsStage'() {
        expect:
        addFields(new Field('newField', null)).hashCode() == addFields(new Field('newField', null)).hashCode()
        addFields(new Field('newField', 'hello')).hashCode() == addFields(new Field('newField', 'hello')).hashCode()
        addFields(new Field('this', '$$CURRENT')).hashCode() == addFields(new Field('this', '$$CURRENT')).hashCode()
        addFields(new Field('myNewField', new Document('c', 3).append('d', 4))).hashCode() ==
                addFields(new Field('myNewField', new Document('c', 3).append('d', 4))).hashCode()
        addFields(new Field('alt3', new Document('$lt', asList('$a', 3)))).hashCode() ==
                addFields(new Field('alt3', new Document('$lt', asList('$a', 3)))).hashCode()
        addFields(new Field('b', 3), new Field('c', 5)).hashCode() ==
                addFields(new Field('b', 3), new Field('c', 5)).hashCode()
        addFields(asList(new Field('b', 3), new Field('c', 5))).hashCode() ==
                addFields(asList(new Field('b', 3), new Field('c', 5))).hashCode()
    }

    @IgnoreIf({ serverVersionLessThan(4, 4) })
    def 'should test equals for accumulator operator'() {
        given:
        def initFunction = 'function() { return { count : 0, sum : 0 } }';
        def initFunctionWithArgs = 'function(initCount, initSun) { return { count : parseInt(initCount), sum : parseInt(initSun) } }';
        def initArgs = ['0', '0']
        def accumulateFunction = 'function(state, numCopies) { return { count : state.count + 1, sum : state.sum + numCopies } }';
        def mergeFunction = 'function(state1, state2) { return { count : state1.count + state2.count, sum : state1.sum + state2.sum } }';
        def finalizeFunction = 'function(state) { return (state.sum / state.count) }';

        expect:
        accumulator('test', initFunction, accumulateFunction, mergeFunction)
                .equals(accumulator('test', initFunction, null, accumulateFunction, null, mergeFunction,
                        null, 'js'))
        accumulator('test', initFunction, accumulateFunction, mergeFunction, finalizeFunction)
                .equals(accumulator('test', initFunction, null, accumulateFunction, null, mergeFunction,
                        finalizeFunction, 'js'))
        accumulator('test', initFunction, accumulateFunction, mergeFunction, finalizeFunction, 'lang')
                .equals(accumulator('test', initFunction, null, accumulateFunction, null, mergeFunction,
                        finalizeFunction, 'lang'))
        accumulator('test', initFunctionWithArgs, initArgs, accumulateFunction, [ '$copies' ], mergeFunction, finalizeFunction)
                .equals(accumulator('test', initFunctionWithArgs, initArgs, accumulateFunction, [ '$copies' ], mergeFunction,
                        finalizeFunction, 'js'))
    }

    @IgnoreIf({ serverVersionLessThan(4, 4) })
    def 'should test hashCode for accumulator operator'() {
        given:
        def initFunction = 'function() { return { count : 0, sum : 0 } }';
        def initFunctionWithArgs = 'function(initCount, initSun) { return { count : parseInt(initCount), sum : parseInt(initSun) } }';
        def initArgs = ['0', '0']
        def accumulateFunction = 'function(state, numCopies) { return { count : state.count + 1, sum : state.sum + numCopies } }';
        def mergeFunction = 'function(state1, state2) { return { count : state1.count + state2.count, sum : state1.sum + state2.sum } }';
        def finalizeFunction = 'function(state) { return (state.sum / state.count) }';

        expect:
        accumulator('test', initFunction, accumulateFunction, mergeFunction).hashCode() ==
                accumulator('test', initFunction, null, accumulateFunction, null,
                        mergeFunction, null, 'js').hashCode()
        accumulator('test', initFunction, accumulateFunction, mergeFunction, finalizeFunction).hashCode() ==
                accumulator('test', initFunction, null, accumulateFunction, null,
                        mergeFunction, finalizeFunction, 'js').hashCode()
        accumulator('test', initFunction, accumulateFunction, mergeFunction, finalizeFunction, 'lang').hashCode() ==
                accumulator('test', initFunction, null, accumulateFunction, null, mergeFunction,
                        finalizeFunction, 'lang').hashCode()
        accumulator('test', initFunctionWithArgs, initArgs, accumulateFunction, [ '$copies' ], mergeFunction,
                finalizeFunction).hashCode() == accumulator('test', initFunctionWithArgs, initArgs, accumulateFunction,
                [ '$copies' ], mergeFunction, finalizeFunction, 'js').hashCode()
    }

    def 'should test equals for ReplaceRootStage'() {
        expect:
        replaceRoot('$a1').equals(replaceRoot('$a1'))
        replaceRoot('$a1.b').equals(replaceRoot('$a1.b'))
        replaceRoot('$a1').equals(replaceRoot('$a1'))
    }

    def 'should test hashCode for ReplaceRootStage'() {
        expect:
        replaceRoot('$a1').hashCode() == replaceRoot('$a1').hashCode()
        replaceRoot('$a1.b').hashCode() == replaceRoot('$a1.b').hashCode()
        replaceRoot('$a1').hashCode() == replaceRoot('$a1').hashCode()
    }
}<|MERGE_RESOLUTION|>--- conflicted
+++ resolved
@@ -54,11 +54,8 @@
 import static com.mongodb.client.model.Aggregates.bucket
 import static com.mongodb.client.model.Aggregates.bucketAuto
 import static com.mongodb.client.model.Aggregates.count
-<<<<<<< HEAD
 import static com.mongodb.client.model.Aggregates.densify
-=======
 import static com.mongodb.client.model.Aggregates.fill
->>>>>>> b68b5807
 import static com.mongodb.client.model.Aggregates.graphLookup
 import static com.mongodb.client.model.Aggregates.group
 import static com.mongodb.client.model.Aggregates.limit
@@ -90,11 +87,8 @@
 import static com.mongodb.client.model.Windows.Bound.CURRENT
 import static com.mongodb.client.model.Windows.Bound.UNBOUNDED
 import static com.mongodb.client.model.Windows.documents
-<<<<<<< HEAD
 import static com.mongodb.client.model.densify.DensifyRange.fullRangeWithStep
-=======
 import static com.mongodb.client.model.fill.FillOptions.fillOptions
->>>>>>> b68b5807
 import static com.mongodb.client.model.search.SearchCollector.facet
 import static com.mongodb.client.model.search.SearchCount.total
 import static com.mongodb.client.model.search.SearchFacet.stringFacet
@@ -634,7 +628,6 @@
         }''')
     }
 
-<<<<<<< HEAD
     def 'should render $densify'() {
         when:
         BsonDocument densifyDoc = toBson(
@@ -648,7 +641,10 @@
                 "$densify": {
                     "field": "fieldName",
                     "range": { "bounds": "full", "step": 1 }
-=======
+                }
+        }''')
+    }
+
     def 'should render $fill'() {
         when:
         BsonDocument fillDoc = toBson(
@@ -665,7 +661,6 @@
                         "fieldName2": { "method" : "locf" }
                     }
                     "sortBy": { "fieldName3": 1 }
->>>>>>> b68b5807
                 }
         }''')
     }
