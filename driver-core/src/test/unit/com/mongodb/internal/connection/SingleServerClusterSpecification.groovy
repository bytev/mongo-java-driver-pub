/*
 * Copyright 2008-present MongoDB, Inc.
 *
 * Licensed under the Apache License, Version 2.0 (the "License");
 * you may not use this file except in compliance with the License.
 * You may obtain a copy of the License at
 *
 *   http://www.apache.org/licenses/LICENSE-2.0
 *
 * Unless required by applicable law or agreed to in writing, software
 * distributed under the License is distributed on an "AS IS" BASIS,
 * WITHOUT WARRANTIES OR CONDITIONS OF ANY KIND, either express or implied.
 * See the License for the specific language governing permissions and
 * limitations under the License.
 */

package com.mongodb.internal.connection

import com.mongodb.MongoIncompatibleDriverException
import com.mongodb.ServerAddress
import com.mongodb.connection.ClusterDescription
import com.mongodb.connection.ClusterId
import com.mongodb.connection.ClusterSettings
import com.mongodb.connection.ClusterType
import com.mongodb.connection.ServerDescription
import com.mongodb.connection.ServerType
import com.mongodb.event.ClusterListener
import com.mongodb.internal.selector.WritableServerSelector
import spock.lang.Specification

import static com.mongodb.ClusterFixture.OPERATION_CONTEXT
import static com.mongodb.connection.ClusterConnectionMode.SINGLE
import static com.mongodb.connection.ClusterType.REPLICA_SET
import static com.mongodb.connection.ClusterType.UNKNOWN
import static com.mongodb.connection.ServerConnectionState.CONNECTED
import static com.mongodb.connection.ServerConnectionState.CONNECTING
import static com.mongodb.connection.ServerType.STANDALONE
import static java.util.concurrent.TimeUnit.SECONDS

class SingleServerClusterSpecification extends Specification {
    private static final ClusterId CLUSTER_ID = new ClusterId()
    private final ServerAddress firstServer = new ServerAddress('localhost:27017')

    private final TestClusterableServerFactory factory = new TestClusterableServerFactory()

    def setup() {
        Time.makeTimeConstant()
    }

    def cleanup() {
        Time.makeTimeMove()
    }

    def 'should update description when the server connects'() {
        given:
        def cluster = new SingleServerCluster(CLUSTER_ID,
                ClusterSettings.builder().mode(SINGLE).hosts(Arrays.asList(firstServer)).build(), factory)

        when:
        sendNotification(firstServer, STANDALONE)

        then:
        cluster.getCurrentDescription().type == ClusterType.STANDALONE
        cluster.getCurrentDescription().connectionMode == SINGLE
        ClusterDescriptionHelper.getAll(cluster.getCurrentDescription()) == getDescriptions()

        cleanup:
        cluster?.close()
    }

    def 'should get server when open'() {
        given:
        def cluster = new SingleServerCluster(CLUSTER_ID,
                ClusterSettings.builder().mode(SINGLE).hosts(Arrays.asList(firstServer)).build(), factory)

        when:
        sendNotification(firstServer, STANDALONE)

        then:
<<<<<<< HEAD
        cluster.getServer(firstServer,
                OPERATION_CONTEXT
                        .getTimeoutContext()
                        .computeServerSelectionTimeout(),
                OPERATION_CONTEXT.getTimeoutContext()) == factory.getServer(firstServer)
=======
        cluster.getServersSnapshot().getServer(firstServer) == factory.getServer(firstServer)
>>>>>>> 339bd2ca

        cleanup:
        cluster?.close()
    }


    def 'should not get servers snapshot when closed'() {
        given:
        def cluster = new SingleServerCluster(CLUSTER_ID,
                ClusterSettings.builder().mode(SINGLE).hosts(Arrays.asList(firstServer)).build(), factory)
        cluster.close()

        when:
<<<<<<< HEAD
        cluster.getServer(firstServer, OPERATION_CONTEXT.getTimeoutContext().computeServerSelectionTimeout(),
                OPERATION_CONTEXT.getTimeoutContext())
=======
        cluster.getServersSnapshot()
>>>>>>> 339bd2ca

        then:
        thrown(IllegalStateException)

        cleanup:
        cluster?.close()
    }

    def 'should have no servers of the wrong type in the description'() {
        given:
        def cluster = new SingleServerCluster(CLUSTER_ID,
                ClusterSettings.builder().mode(SINGLE).requiredClusterType(ClusterType.SHARDED).hosts(Arrays.asList(firstServer)).build(),
                factory)

        when:
        sendNotification(firstServer, ServerType.REPLICA_SET_PRIMARY)

        then:
        cluster.getCurrentDescription().type == ClusterType.SHARDED
        ClusterDescriptionHelper.getAll(cluster.getCurrentDescription()) == [] as Set

        cleanup:
        cluster?.close()
    }

    def 'should have server in description when replica set name does matches required one'() {
        given:
        def cluster = new SingleServerCluster(CLUSTER_ID,
                ClusterSettings.builder().mode(SINGLE).requiredReplicaSetName('test1').hosts(Arrays.asList(firstServer)).build(),
                factory)

        when:
        sendNotification(firstServer, ServerType.REPLICA_SET_PRIMARY, 'test1')

        then:
        cluster.getCurrentDescription().type == REPLICA_SET
        ClusterDescriptionHelper.getAll(cluster.getCurrentDescription()) == getDescriptions()

        cleanup:
        cluster?.close()
    }

    def 'getServer should throw when cluster is incompatible'() {
        given:
        def cluster = new SingleServerCluster(CLUSTER_ID, ClusterSettings.builder().mode(SINGLE).hosts(Arrays.asList(firstServer))
                        .serverSelectionTimeout(1, SECONDS).build(), factory)
        sendNotification(firstServer, getBuilder(firstServer).minWireVersion(1000).maxWireVersion(1000).build())

        when:
        cluster.selectServer(new WritableServerSelector(), OPERATION_CONTEXT)

        then:
        thrown(MongoIncompatibleDriverException)

        cleanup:
        cluster?.close()
    }

    def 'should connect to server'() {
        given:
        def cluster = new SingleServerCluster(CLUSTER_ID, ClusterSettings.builder().mode(SINGLE).hosts([firstServer]).build(),
                factory)

        when:
        cluster.connect()

        then:
        factory.getServer(firstServer).connectCount == 1
    }

    def 'should fire cluster events'() {
        given:
        def serverDescription = ServerDescription.builder()
                .address(firstServer)
                .ok(true)
                .state(CONNECTED)
                .type(ServerType.REPLICA_SET_SECONDARY)
                .hosts(new HashSet<String>(['localhost:27017', 'localhost:27018', 'localhost:27019']))
                .build()
        def initialDescription = new ClusterDescription(SINGLE, UNKNOWN,
                [ServerDescription.builder().state(CONNECTING).address(firstServer).build()])
        def listener = Mock(ClusterListener)
        when:
        def cluster = new SingleServerCluster(CLUSTER_ID, ClusterSettings.builder().mode(SINGLE).hosts([firstServer])
                .addClusterListener(listener).build(),
                factory)

        then:
        1 * listener.clusterOpening { it.clusterId == CLUSTER_ID }
        1 * listener.clusterDescriptionChanged {
            it.clusterId == CLUSTER_ID &&
                    it.previousDescription == new ClusterDescription(SINGLE, UNKNOWN, []) &&
                    it.newDescription == initialDescription
        }

        when:
        factory.getServer(firstServer).sendNotification(serverDescription)

        then:
        1 * listener.clusterDescriptionChanged {
            it.clusterId == CLUSTER_ID &&
                    it.previousDescription == initialDescription &&
                    it.newDescription == new ClusterDescription(SINGLE, REPLICA_SET, [serverDescription])
        }

        when:
        cluster.close()

        then:
        1 * listener.clusterClosed { it.clusterId == CLUSTER_ID }
    }

    def sendNotification(ServerAddress serverAddress, ServerType serverType) {
        sendNotification(serverAddress, serverType, null)
    }

    def sendNotification(ServerAddress serverAddress, ServerType serverType, String replicaSetName) {
        sendNotification(serverAddress, getBuilder(serverAddress, serverType, replicaSetName).build())
    }

    def sendNotification(ServerAddress serverAddress, ServerDescription serverDescription) {
        factory.getServer(serverAddress).sendNotification(serverDescription)
    }


    def getDescriptions() {
        [factory.getServer(firstServer).description] as Set
    }

    ServerDescription.Builder getBuilder(ServerAddress serverAddress) {
        ServerDescription.builder().address(serverAddress).type(STANDALONE).ok(true).state(CONNECTED)
    }

    ServerDescription.Builder getBuilder(ServerAddress serverAddress, ServerType serverType, String replicaSetName) {
        ServerDescription.builder().address(serverAddress).type(serverType).setName(replicaSetName).ok(true).state(CONNECTED)
    }
}<|MERGE_RESOLUTION|>--- conflicted
+++ resolved
@@ -77,15 +77,10 @@
         sendNotification(firstServer, STANDALONE)
 
         then:
-<<<<<<< HEAD
-        cluster.getServer(firstServer,
-                OPERATION_CONTEXT
+        cluster.getServersSnapshot(OPERATION_CONTEXT
                         .getTimeoutContext()
                         .computeServerSelectionTimeout(),
-                OPERATION_CONTEXT.getTimeoutContext()) == factory.getServer(firstServer)
-=======
-        cluster.getServersSnapshot().getServer(firstServer) == factory.getServer(firstServer)
->>>>>>> 339bd2ca
+                OPERATION_CONTEXT.getTimeoutContext()).getServer(firstServer) == factory.getServer(firstServer)
 
         cleanup:
         cluster?.close()
@@ -99,12 +94,8 @@
         cluster.close()
 
         when:
-<<<<<<< HEAD
-        cluster.getServer(firstServer, OPERATION_CONTEXT.getTimeoutContext().computeServerSelectionTimeout(),
+        cluster.getServersSnapshot(OPERATION_CONTEXT.getTimeoutContext().computeServerSelectionTimeout(),
                 OPERATION_CONTEXT.getTimeoutContext())
-=======
-        cluster.getServersSnapshot()
->>>>>>> 339bd2ca
 
         then:
         thrown(IllegalStateException)
