--- conflicted
+++ resolved
@@ -462,43 +462,6 @@
         !connection.isClosed()
     }
 
-<<<<<<< HEAD
-=======
-    def 'should notify all asynchronous writers of an exception'() {
-        given:
-        int numberOfOperations = 3
-        ExecutorService streamPool = Executors.newFixedThreadPool(1)
-
-        def messages = (1..numberOfOperations).collect { helper.helloAsync() }
-
-        def streamLatch = new CountDownLatch(1)
-        stream.writeAsync(_, _) >> { List<ByteBuf> buffers, AsyncCompletionHandler<Void> callback ->
-            streamPool.submit {
-                streamLatch.await()
-                callback.failed(new IOException())
-            }
-        }
-
-        when:
-        def connection = getOpenedConnection()
-        def callbacks = []
-        (1..numberOfOperations).each { n ->
-            def (buffers, messageId, sndCallbck, rcvdCallbck) = messages.pop()
-            connection.sendMessageAsync(buffers, messageId, sndCallbck)
-            callbacks.add(sndCallbck)
-        }
-        streamLatch.countDown()
-
-        then:
-        expectException(callbacks.pop())
-        expectException(callbacks.pop())
-        expectException(callbacks.pop())
-
-        cleanup:
-        streamPool.shutdown()
-    }
-
->>>>>>> 91cc64c3
     def 'should send events for successful command'() {
         given:
         def connection = getOpenedConnection()
