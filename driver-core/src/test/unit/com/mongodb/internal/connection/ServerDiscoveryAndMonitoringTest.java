--- conflicted
+++ resolved
@@ -122,13 +122,10 @@
 
         if (expectedServerDescriptionDocument.isDocument("pool")) {
             int expectedGeneration = expectedServerDescriptionDocument.getDocument("pool").getNumber("generation").intValue();
-<<<<<<< HEAD
             Timeout serverSelectionTimeout = OPERATION_CONTEXT.getTimeoutContext().computeServerSelectionTimeout();
-            DefaultServer server = (DefaultServer) getCluster().getServer(new ServerAddress(serverName), serverSelectionTimeout,
-                    OPERATION_CONTEXT.getTimeoutContext());
-=======
-            DefaultServer server = (DefaultServer) getCluster().getServersSnapshot().getServer(new ServerAddress(serverName));
->>>>>>> 339bd2ca
+            DefaultServer server = (DefaultServer) getCluster()
+                    .getServersSnapshot(serverSelectionTimeout, OPERATION_CONTEXT.getTimeoutContext())
+                    .getServer(new ServerAddress(serverName));
             assertEquals(expectedGeneration, server.getConnectionPool().getGeneration());
         }
     }
