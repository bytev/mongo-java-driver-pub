/*
 * Copyright 2008-present MongoDB, Inc.
 *
 * Licensed under the Apache License, Version 2.0 (the "License");
 * you may not use this file except in compliance with the License.
 * You may obtain a copy of the License at
 *
 *   http://www.apache.org/licenses/LICENSE-2.0
 *
 * Unless required by applicable law or agreed to in writing, software
 * distributed under the License is distributed on an "AS IS" BASIS,
 * WITHOUT WARRANTIES OR CONDITIONS OF ANY KIND, either express or implied.
 * See the License for the specific language governing permissions and
 * limitations under the License.
 */

package com.mongodb.internal.operation

import com.mongodb.CreateIndexCommitQuorum
import com.mongodb.DuplicateKeyException
import com.mongodb.MongoClientException
import com.mongodb.MongoCommandException
import com.mongodb.MongoExecutionTimeoutException
import com.mongodb.MongoWriteConcernException
import com.mongodb.OperationFunctionalSpecification
import com.mongodb.WriteConcern
import com.mongodb.internal.TimeoutSettings
import com.mongodb.internal.bulk.IndexRequest
import org.bson.BsonBoolean
import org.bson.BsonDocument
import org.bson.BsonDocumentWrapper
import org.bson.BsonInt32
import org.bson.BsonInt64
import org.bson.BsonString
import org.bson.Document
import org.bson.codecs.DocumentCodec
import spock.lang.IgnoreIf

import static com.mongodb.ClusterFixture.TIMEOUT_SETTINGS
import static com.mongodb.ClusterFixture.TIMEOUT_SETTINGS_WITH_MAX_TIME
import static com.mongodb.ClusterFixture.disableMaxTimeFailPoint
import static com.mongodb.ClusterFixture.enableMaxTimeFailPoint
import static com.mongodb.ClusterFixture.getBinding
import static com.mongodb.ClusterFixture.isDiscoverableReplicaSet
import static com.mongodb.ClusterFixture.isSharded
import static com.mongodb.ClusterFixture.serverVersionAtLeast
import static com.mongodb.ClusterFixture.serverVersionLessThan
import static java.util.concurrent.TimeUnit.SECONDS

class CreateIndexesOperationSpecification extends OperationFunctionalSpecification {
    def x1 = ['x': 1] as Document
    def field1Index = ['field': 1]
    def field2Index = ['field2': 1]
    def xyIndex = ['x.y': 1]


    def 'should get index names'() {
        when:
        def createIndexOperation = createOperation([new IndexRequest(new BsonDocument('field1', new BsonInt32(1))),
                                                    new IndexRequest(new BsonDocument('field2', new BsonInt32(-1))),
                                                    new IndexRequest(new BsonDocument('field3', new BsonInt32(1))
                                                            .append('field4', new BsonInt32(-1))),
                                                    new IndexRequest(new BsonDocument('field5', new BsonInt32(-1)))
                                                            .name('customName')
        ])
        then:
        createIndexOperation.indexNames == ['field1_1', 'field2_-1', 'field3_1_field4_-1', 'customName']
    }

    def 'should be able to create a single index'() {
        given:
        def keys = new BsonDocument('field', new BsonInt32(1))
        def operation = createOperation([new IndexRequest(keys)])

        when:
        execute(operation, async)

        then:
        getUserCreatedIndexes('key') == [field1Index]

        where:
        async << [true, false]
    }

    @IgnoreIf({ isSharded() })
    def 'should throw execution timeout exception from execute'() {
        given:
        def keys = new BsonDocument('field', new BsonInt32(1))
        def operation = createOperation(TIMEOUT_SETTINGS_WITH_MAX_TIME, [new IndexRequest(keys)])

        enableMaxTimeFailPoint()

        when:
        execute(operation, async)

        then:
        thrown(MongoExecutionTimeoutException)

        cleanup:
        disableMaxTimeFailPoint()

        where:
        async << [true, false]
    }

    @IgnoreIf({ serverVersionAtLeast(4, 4) })
    def 'should throw exception if commit quorum is set where server < 4.4'() {
        given:
        def keys = new BsonDocument('field', new BsonInt32(1))
        def operation = createOperation([new IndexRequest(keys)])
                .commitQuorum(CreateIndexCommitQuorum.MAJORITY)

        when:
        execute(operation, async)

        then:
        thrown(MongoClientException)

        where:
        async << [true, false]
    }

    @IgnoreIf({ !isDiscoverableReplicaSet() || serverVersionLessThan(4, 4) })
    def 'should create index with commit quorum'() {
        given:
        def keys = new BsonDocument('field', new BsonInt32(1))

        when:
        def operation = createOperation([new IndexRequest(keys)])
                .commitQuorum(quorum)

        then:
        operation.getCommitQuorum() == quorum

        when:
        execute(operation, async)

        then:
        getUserCreatedIndexes('key') == [field1Index]

        where:
        [async, quorum] << [[true, false], [CreateIndexCommitQuorum.MAJORITY, CreateIndexCommitQuorum.VOTING_MEMBERS,
                                            CreateIndexCommitQuorum.create(1), CreateIndexCommitQuorum.create(2)]].combinations()
    }

    def 'should be able to create a single index with a BsonInt64'() {
        given:
        def keys = new BsonDocument('field', new BsonInt64(1))
        def operation = createOperation([new IndexRequest(keys)])

        when:
        execute(operation, async)

        then:
        getUserCreatedIndexes('key') == [field1Index]

        where:
        async << [true, false]
    }

    def 'should be able to create multiple indexes'() {
        given:
        def keysForFirstIndex = new BsonDocument('field', new BsonInt32(1))
        def keysForSecondIndex = new BsonDocument('field2', new BsonInt32(1))
        def operation = createOperation([new IndexRequest(keysForFirstIndex),
                                         new IndexRequest(keysForSecondIndex)])

        when:
        execute(operation, async)

        then:
        getUserCreatedIndexes('key') == [field1Index, field2Index]

        where:
        async << [true, false]
    }

    def 'should be able to create a single index on a nested field'() {
        given:
        def keys = new BsonDocument('x.y', new BsonInt32(1))
        def operation = createOperation([new IndexRequest(keys)])

        when:
        execute(operation, async)

        then:
        getUserCreatedIndexes('key') == [xyIndex]

        where:
        async << [true, false]
    }

    def 'should be able to handle duplicate key errors when indexing'() {
        given:
        getCollectionHelper().insertDocuments(new DocumentCodec(), x1, x1)
        def operation = createOperation([new IndexRequest(new BsonDocument('x', new BsonInt32(1))).unique(true)])

        when:
        execute(operation, async)

        then:
        thrown(DuplicateKeyException)

        where:
        async << [true, false]
    }

    @IgnoreIf({ serverVersionAtLeast(3, 0) })
    def 'should drop duplicates'() {
        given:
        getCollectionHelper().insertDocuments(new DocumentCodec(), x1, x1)
        def operation = createOperation([new IndexRequest(new BsonDocument('x', new BsonInt32(1))).unique(true).dropDups(true)])

        when:
        execute(operation, async)

        then:
        getCollectionHelper().count() == 1

        where:
        async << [true, false]
    }

    def 'should throw when trying to build an invalid index'() {
        given:
        def operation = createOperation([new IndexRequest(new BsonDocument())])

        when:
        execute(operation, async)

        then:
        thrown(MongoCommandException)

        where:
        async << [true, false]
    }

    def 'should be able to create a unique index'() {
        given:
        def operation = createOperation([new IndexRequest(new BsonDocument('field', new BsonInt32(1)))])

        when:
        execute(operation, async)

        then:
        getUserCreatedIndexes('unique').size() == 0

        when:
        getCollectionHelper().drop(getNamespace())
        operation = createOperation([new IndexRequest(new BsonDocument('field', new BsonInt32(1))).unique(true)])
        execute(operation, async)

        then:
        getUserCreatedIndexes('unique').size() == 1

        where:
        async << [true, false]
    }

    def 'should be able to create a sparse index'() {
        given:
        def operation = createOperation([new IndexRequest(new BsonDocument('field', new BsonInt32(1)))])

        when:
        execute(operation, async)

        then:
        getUserCreatedIndexes('sparse').size() == 0

        when:
        getCollectionHelper().drop(getNamespace())
        operation = createOperation([new IndexRequest(new BsonDocument('field', new BsonInt32(1))).sparse(true)])
        execute(operation, async)

        then:
        getUserCreatedIndexes('sparse').size() == 1

        where:
        async << [true, false]
    }

    def 'should be able to create a TTL indexes'() {
        given:
        def operation = createOperation([new IndexRequest(new BsonDocument('field', new BsonInt32(1)))])

        when:
        execute(operation, async)

        then:
        getUserCreatedIndexes('expireAfterSeconds').size() == 0

        when:
        getCollectionHelper().drop(getNamespace())
        operation = createOperation([new IndexRequest(new BsonDocument('field', new BsonInt32(1))).expireAfter(100, SECONDS)])
        execute(operation, async)

        then:
        getUserCreatedIndexes('expireAfterSeconds').size() == 1
        getUserCreatedIndexes('expireAfterSeconds') == [100]

        where:
        async << [true, false]
    }

    def 'should be able to create a 2d indexes'() {
        given:
        def operation = createOperation([new IndexRequest(new BsonDocument('field', new BsonString('2d')))])

        when:
        execute(operation, async)

        then:
        getUserCreatedIndexes('key') == [['field': '2d']]

        when:
        getCollectionHelper().drop(getNamespace())
        operation = createOperation([new IndexRequest(new BsonDocument('field', new BsonString('2d'))).bits(2).min(1.0).max(2.0)])
        execute(operation, async)

        then:
        getUserCreatedIndexes('key') == [['field': '2d']]
        getUserCreatedIndexes('bits') == [2]
        getUserCreatedIndexes('min') == [1.0]
        getUserCreatedIndexes('max') == [2.0]

        where:
        async << [true, false]
    }

<<<<<<< HEAD
    @IgnoreIf({ serverVersionAtLeast(5, 0) })
    def 'should be able to create a geoHaystack indexes'() {
        given:
        def operation = createOperation(
                [new IndexRequest(new BsonDocument('field', new BsonString('geoHaystack'))
                        .append('field1', new BsonInt32(1)))
                        .bucketSize(10.0)])

        when:
        execute(operation, async)

        then:
        getUserCreatedIndexes('key') == [[field: 'geoHaystack', field1: 1]]
        getUserCreatedIndexes('bucketSize') == [10.0]

        where:
        async << [true, false]
    }

=======
>>>>>>> 75c00dac
    def 'should be able to create a 2dSphereIndex'() {
        given:
        def operation = createOperation([new IndexRequest(new BsonDocument('field', new BsonString('2dsphere')))])

        when:
        execute(operation, async)

        then:
        getUserCreatedIndexes('key') == [['field' :'2dsphere']]

        where:
        async << [true, false]
    }

    def 'should be able to create a 2dSphereIndex with version 1'() {
        given:
        def operation = createOperation([new IndexRequest(new BsonDocument('field', new BsonString('2dsphere'))).sphereVersion(1)])

        when:
        execute(operation, async)

        then:
        getUserCreatedIndexes('key') == [['field' :'2dsphere']]
        getUserCreatedIndexes('2dsphereIndexVersion') == [1]

        where:
        async << [true, false]
    }

    def 'should be able to create a textIndex'() {
        given:
        def operation = createOperation([new IndexRequest(new BsonDocument('field', new BsonString('text')))
                                                 .defaultLanguage('es')
                                                 .languageOverride('language')
                                                 .weights(new BsonDocument('field', new BsonInt32(100)))])

        when:
        execute(operation, async)

        then:
        getUserCreatedIndexes().size() == 1
        getUserCreatedIndexes('weights') == [['field': 100]]
        getUserCreatedIndexes('default_language') == ['es']
        getUserCreatedIndexes('language_override') == ['language']

        where:
        async << [true, false]
    }

    def 'should be able to create a textIndexVersion'() {
        given:
        def operation = createOperation([new IndexRequest(new BsonDocument('field', new BsonString('text')))])

        when:
        execute(operation, async)

        then:
        getUserCreatedIndexes().size() == 1

        where:
        async << [true, false]
    }

    def 'should be able to create a textIndexVersion with version 1'() {
        given:
        def operation = createOperation([new IndexRequest(new BsonDocument('field', new BsonString('text'))).textVersion(1)])

        when:
        execute(operation, async)

        then:
        getUserCreatedIndexes('textIndexVersion') == [1]

        where:
        async << [true, false]
    }

    @IgnoreIf({ serverVersionLessThan(3, 0) })
    def 'should pass through storage engine options'() {
        given:
        def storageEngineOptions = new Document('wiredTiger', new Document('configString', 'block_compressor=zlib'))
        def operation = createOperation([new IndexRequest(new BsonDocument('a', new BsonInt32(1)))
                                                 .storageEngine(new BsonDocumentWrapper(storageEngineOptions, new DocumentCodec()))])

        when:
        execute(operation, async)

        then:
        getIndex('a_1').get('storageEngine') == storageEngineOptions

        where:
        async << [true, false]
    }

    @IgnoreIf({ serverVersionLessThan(3, 2) })
    def 'should be able to create a partially filtered index'() {
        given:
        def partialFilterExpression = new Document('a', new Document('$gte', 10))
        def operation = createOperation([new IndexRequest(new BsonDocument('field', new BsonInt32(1)))
                                                 .partialFilterExpression(new BsonDocumentWrapper(partialFilterExpression,
                                                         new DocumentCodec()))])

        when:
        execute(operation, async)

        then:
        getUserCreatedIndexes('partialFilterExpression').head() == partialFilterExpression

        where:
        async << [true, false]
    }

    @IgnoreIf({ serverVersionLessThan(3, 4) || !isDiscoverableReplicaSet() })
    def 'should throw on write concern error'() {
        given:
        def keys = new BsonDocument('field', new BsonInt32(1))
        def operation = new CreateIndexesOperation(TIMEOUT_SETTINGS, getNamespace(), [new IndexRequest(keys)], new WriteConcern(5))

        when:
        execute(operation, async)

        then:
        def ex = thrown(MongoWriteConcernException)
        ex.writeConcernError.code == 100
        ex.writeResult.wasAcknowledged()

        where:
        async << [true, false]
    }

    @IgnoreIf({ serverVersionLessThan(3, 4) })
    def 'should be able to create an index with collation'() {
        given:
        def operation = createOperation([new IndexRequest(new BsonDocument('a', new BsonInt32(1))).collation(defaultCollation)])

        when:
        execute(operation, async)
        def indexCollation = new BsonDocumentWrapper<Document>(getIndex('a_1').get('collation'), new DocumentCodec())
        indexCollation.remove('version')

        then:
        indexCollation == defaultCollation.asDocument()

        where:
        async << [true, false]
    }

    @IgnoreIf({ serverVersionLessThan(4, 2) })
    def 'should be able to create wildcard indexes'() {
        given:
        def operation = createOperation([new IndexRequest(new BsonDocument('$**', new BsonInt32(1))),
                                         new IndexRequest(new BsonDocument('tags.$**', new BsonInt32(1)))])

        when:
        execute(operation, async)

        then:
        getUserCreatedIndexes('key').contains(['$**': 1])
        getUserCreatedIndexes('key').contains(['tags.$**': 1])

        where:
        async << [true, false]
    }

    @IgnoreIf({ serverVersionLessThan(4, 2) })
    def 'should be able to create wildcard index with projection'() {
        given:
        def operation = createOperation([new IndexRequest(new BsonDocument('$**', new BsonInt32(1)))
                                                 .wildcardProjection(new BsonDocument('a', BsonBoolean.TRUE).append('_id',
                                                         BsonBoolean.FALSE))])

        when:
        execute(operation, async)

        then:
        getUserCreatedIndexes('key').contains(['$**': 1])
        getUserCreatedIndexes('wildcardProjection').contains(['a': true, '_id': false])

        where:
        async << [true, false]
    }

    @IgnoreIf({ serverVersionLessThan(4, 4) })
    def 'should be able to set hidden index'() {
        given:
        def operation = createOperation([new IndexRequest(new BsonDocument('field', new BsonInt32(1)))])

        when:
        execute(operation, async)

        then:
        getUserCreatedIndexes('hidden').size() == 0

        when:
        getCollectionHelper().drop(getNamespace())
        operation = createOperation([new IndexRequest(new BsonDocument('field', new BsonInt32(1))).hidden(true)])
        execute(operation, async)

        then:
        getUserCreatedIndexes('hidden').size() == 1

        where:
        async << [true, false]
    }

    Document getIndex(final String indexName) {
        getIndexes().find {
            it -> it.getString('name') == indexName
        }
    }

    List<Document> getIndexes() {
        def indexes = []
        def cursor = new ListIndexesOperation(TIMEOUT_SETTINGS, getNamespace(), new DocumentCodec()).execute(getBinding())
        while (cursor.hasNext()) {
            indexes.addAll(cursor.next())
        }
        indexes
    }

    List<Document> getUserCreatedIndexes() {
        getIndexes().findAll { it.key != [_id: 1] }
    }

    List<Document> getUserCreatedIndexes(String keyname) {
        getUserCreatedIndexes()*.get(keyname).findAll { it != null }
    }

    def createOperation(final List<IndexRequest> requests) {
        createOperation(TIMEOUT_SETTINGS, requests)
    }

    def createOperation(final TimeoutSettings timeoutSettings, final List<IndexRequest> requests) {
        new CreateIndexesOperation(timeoutSettings, getNamespace(), requests, null)
    }

}<|MERGE_RESOLUTION|>--- conflicted
+++ resolved
@@ -327,28 +327,6 @@
         async << [true, false]
     }
 
-<<<<<<< HEAD
-    @IgnoreIf({ serverVersionAtLeast(5, 0) })
-    def 'should be able to create a geoHaystack indexes'() {
-        given:
-        def operation = createOperation(
-                [new IndexRequest(new BsonDocument('field', new BsonString('geoHaystack'))
-                        .append('field1', new BsonInt32(1)))
-                        .bucketSize(10.0)])
-
-        when:
-        execute(operation, async)
-
-        then:
-        getUserCreatedIndexes('key') == [[field: 'geoHaystack', field1: 1]]
-        getUserCreatedIndexes('bucketSize') == [10.0]
-
-        where:
-        async << [true, false]
-    }
-
-=======
->>>>>>> 75c00dac
     def 'should be able to create a 2dSphereIndex'() {
         given:
         def operation = createOperation([new IndexRequest(new BsonDocument('field', new BsonString('2dsphere')))])
