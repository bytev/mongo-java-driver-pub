/*
 * Copyright 2008-present MongoDB, Inc.
 *
 * Licensed under the Apache License, Version 2.0 (the "License");
 * you may not use this file except in compliance with the License.
 * You may obtain a copy of the License at
 *
 *   http://www.apache.org/licenses/LICENSE-2.0
 *
 * Unless required by applicable law or agreed to in writing, software
 * distributed under the License is distributed on an "AS IS" BASIS,
 * WITHOUT WARRANTIES OR CONDITIONS OF ANY KIND, either express or implied.
 * See the License for the specific language governing permissions and
 * limitations under the License.
 */

package com.mongodb.internal.connection;

import com.mongodb.MongoConnectionPoolClearedException;
import com.mongodb.ServerAddress;
import com.mongodb.connection.ClusterId;
import com.mongodb.connection.ConnectionDescription;
import com.mongodb.connection.ConnectionId;
import com.mongodb.connection.ConnectionPoolSettings;
import com.mongodb.connection.ServerId;
import com.mongodb.event.ConnectionCreatedEvent;
import com.mongodb.internal.Timeout;
import com.mongodb.internal.async.SingleResultCallback;
import com.mongodb.internal.inject.OptionalProvider;
import com.mongodb.internal.inject.SameObjectProvider;
import org.junit.jupiter.api.AfterEach;
import org.junit.jupiter.api.BeforeEach;
import org.junit.jupiter.api.Tag;
import org.junit.jupiter.api.Test;
import org.junit.jupiter.params.ParameterizedTest;
import org.junit.jupiter.params.provider.Arguments;
import org.junit.jupiter.params.provider.MethodSource;

import java.time.Duration;
import java.util.ArrayList;
import java.util.Collection;
import java.util.HashSet;
import java.util.List;
import java.util.Set;
import java.util.concurrent.CompletableFuture;
import java.util.concurrent.ExecutionException;
import java.util.concurrent.ExecutorService;
import java.util.concurrent.Executors;
import java.util.concurrent.Future;
import java.util.concurrent.ThreadLocalRandom;
import java.util.concurrent.TimeoutException;
import java.util.concurrent.atomic.AtomicBoolean;
import java.util.concurrent.locks.Condition;
import java.util.concurrent.locks.Lock;
import java.util.concurrent.locks.ReentrantLock;
import java.util.stream.Stream;

import static com.mongodb.internal.connection.DefaultConnectionPool.MAX_CONNECTING;
import static java.lang.Long.MAX_VALUE;
import static java.util.concurrent.TimeUnit.MILLISECONDS;
import static java.util.concurrent.TimeUnit.MINUTES;
import static java.util.concurrent.TimeUnit.NANOSECONDS;
import static java.util.concurrent.TimeUnit.SECONDS;
import static org.junit.jupiter.api.Assertions.assertNotNull;
import static org.junit.jupiter.api.Assertions.assertTrue;
import static org.junit.jupiter.api.Assertions.assertEquals;
import static org.junit.jupiter.api.Assertions.fail;
import static org.mockito.ArgumentMatchers.any;
import static org.mockito.Mockito.doAnswer;
import static org.mockito.Mockito.mock;
import static org.mockito.Mockito.when;
import static org.mockito.Mockito.withSettings;

/**
 * These tests are racy, so doing them in Java instead of Groovy to reduce chance of failure.
 */
public class DefaultConnectionPoolTest {
    private static final ServerId SERVER_ID = new ServerId(new ClusterId(), new ServerAddress());
    private static final long TEST_WAIT_TIMEOUT_MILLIS = SECONDS.toMillis(5);

    private TestInternalConnectionFactory connectionFactory;

    private DefaultConnectionPool provider;
    private ExecutorService cachedExecutor;

    @BeforeEach
    public void setUp() {
        connectionFactory = new TestInternalConnectionFactory();
        cachedExecutor = Executors.newCachedThreadPool();
    }

    @AfterEach
    @SuppressWarnings("try")
    public void cleanup() throws InterruptedException {
        //noinspection unused
        try (DefaultConnectionPool closed = provider) {
            cachedExecutor.shutdownNow();
            //noinspection ResultOfMethodCallIgnored
            cachedExecutor.awaitTermination(MAX_VALUE, NANOSECONDS);
        }
    }

    @Test
    public void shouldThrowOnTimeout() throws InterruptedException {
        // given
        provider = new DefaultConnectionPool(SERVER_ID, connectionFactory,
                ConnectionPoolSettings.builder()
                        .maxSize(1)
                        .maxWaitTime(50, MILLISECONDS)
                        .build(),
                mockSdamProvider());
        provider.ready();
        provider.get();

        // when
        TimeoutTrackingConnectionGetter connectionGetter = new TimeoutTrackingConnectionGetter(provider);
        new Thread(connectionGetter).start();

        connectionGetter.getLatch().await();

        // then
        assertTrue(connectionGetter.isGotTimeout());
    }

    @Test
    public void shouldExpireConnectionAfterMaxLifeTime() throws InterruptedException {
        // given
        provider = new DefaultConnectionPool(SERVER_ID, connectionFactory,
                ConnectionPoolSettings.builder()
                        .maxSize(1)
                        .maintenanceInitialDelay(5, MINUTES)
                        .maxConnectionLifeTime(50, MILLISECONDS)
                        .build(),
                mockSdamProvider());
        provider.ready();

        // when
        provider.get().close();
        Thread.sleep(100);
        provider.doMaintenance();
        provider.get();

        // then
        assertTrue(connectionFactory.getNumCreatedConnections() >= 2);  // should really be two, but it's racy
    }

    @Test
    public void shouldExpireConnectionAfterLifeTimeOnClose() throws InterruptedException {
        // given
        provider = new DefaultConnectionPool(SERVER_ID,
                connectionFactory,
                ConnectionPoolSettings.builder()
                        .maxSize(1)
                        .maxConnectionLifeTime(20, MILLISECONDS).build(),
                mockSdamProvider());
        provider.ready();

        // when
        InternalConnection connection = provider.get();
        Thread.sleep(50);
        connection.close();

        // then
        assertTrue(connectionFactory.getCreatedConnections().get(0).isClosed());
    }

    @Test
    public void shouldExpireConnectionAfterMaxIdleTime() throws InterruptedException {
        // given
        provider = new DefaultConnectionPool(SERVER_ID,
                connectionFactory,
                ConnectionPoolSettings.builder()
                        .maxSize(1)
                        .maintenanceInitialDelay(5, MINUTES)
                        .maxConnectionIdleTime(50, MILLISECONDS).build(),
                mockSdamProvider());
        provider.ready();

        // when
        provider.get().close();
        Thread.sleep(100);
        provider.doMaintenance();
        provider.get();

        // then
        assertTrue(connectionFactory.getNumCreatedConnections() >= 2);  // should really be two, but it's racy
    }

    @Test
    public void shouldCloseConnectionAfterExpiration() throws InterruptedException {
        // given
        provider = new DefaultConnectionPool(SERVER_ID,
                connectionFactory,
                ConnectionPoolSettings.builder()
                        .maxSize(1)
                        .maintenanceInitialDelay(5, MINUTES)
                        .maxConnectionLifeTime(20, MILLISECONDS).build(),
                mockSdamProvider());
        provider.ready();

        // when
        provider.get().close();
        Thread.sleep(50);
        provider.doMaintenance();
        provider.get();

        // then
        assertTrue(connectionFactory.getCreatedConnections().get(0).isClosed());
    }

    @Test
    public void shouldCreateNewConnectionAfterExpiration() throws InterruptedException {
        // given
        provider = new DefaultConnectionPool(SERVER_ID,
                connectionFactory,
                ConnectionPoolSettings.builder()
                        .maxSize(1)
                        .maintenanceInitialDelay(5, MINUTES)
                        .maxConnectionLifeTime(20, MILLISECONDS).build(),
                mockSdamProvider());
        provider.ready();

        // when
        provider.get().close();
        Thread.sleep(50);
        provider.doMaintenance();
        InternalConnection secondConnection = provider.get();

        // then
        assertNotNull(secondConnection);
        assertEquals(2, connectionFactory.getNumCreatedConnections());
    }

    @Test
    public void shouldPruneAfterMaintenanceTaskRuns() throws InterruptedException {
        // given
        provider = new DefaultConnectionPool(SERVER_ID,
                connectionFactory,
                ConnectionPoolSettings.builder()
                        .maxSize(10)
                        .maxConnectionLifeTime(1, MILLISECONDS)
                        .maintenanceInitialDelay(5, MINUTES)
                        .build(),
                mockSdamProvider());
        provider.ready();
        provider.get().close();


        // when
        Thread.sleep(10);
        provider.doMaintenance();

        // then
        assertTrue(connectionFactory.getCreatedConnections().get(0).isClosed());
    }

    @ParameterizedTest
    @MethodSource("concurrentUsageArguments")
    @Tag("Slow")
    public void concurrentUsage(final int minSize, final int maxSize, final boolean limitConnectionLifeIdleTime,
                                final int concurrentUsersCount,
                                final boolean checkoutSync, final boolean checkoutAsync,
                                final float invalidateAndReadyProb, final float invalidateProb, final float readyProb)
            throws InterruptedException {
        ControllableConnectionFactory controllableConnFactory = newControllableConnectionFactory(cachedExecutor);
        provider = new DefaultConnectionPool(SERVER_ID, controllableConnFactory.factory,
                ConnectionPoolSettings.builder()
                    .minSize(minSize)
                    .maxSize(maxSize)
                    .maxWaitTime(TEST_WAIT_TIMEOUT_MILLIS, MILLISECONDS)
                    .maintenanceInitialDelay(0, NANOSECONDS)
                    .maintenanceFrequency(100, MILLISECONDS)
                    .maxConnectionLifeTime(limitConnectionLifeIdleTime ? 350 : 0, MILLISECONDS)
                    .maxConnectionIdleTime(limitConnectionLifeIdleTime ? 50 : 0, MILLISECONDS)
                    .build(),
                mockSdamProvider());
        provider.ready();
        assertUseConcurrently(provider, concurrentUsersCount,
                checkoutSync, checkoutAsync,
                invalidateAndReadyProb, invalidateProb, readyProb,
                cachedExecutor, SECONDS.toNanos(10));
    }

    private static Stream<Arguments> concurrentUsageArguments() {
        return Stream.of(// variants marked with (*) have proved their usefulness by detecting bugs
                Arguments.of(0, 1, true, 8, true, false, 0.02f, 0, 0),
                Arguments.of(0, 1, false, 8, false, true, 0.02f, 0, 0), // (*)
                Arguments.of(MAX_CONNECTING, MAX_CONNECTING, true, 8, true, true, 0, 0, 0),
                Arguments.of(MAX_CONNECTING + 1, MAX_CONNECTING + 5, true, 2 * (MAX_CONNECTING + 5), true, true, 0.02f, 0, 0),
                Arguments.of(MAX_CONNECTING + 5, MAX_CONNECTING + 5, false, 2 * (MAX_CONNECTING + 5), true, true, 0.02f, 0, 0), // (*)
                Arguments.of(MAX_CONNECTING + 1, MAX_CONNECTING + 5, false, 2 * (MAX_CONNECTING + 5), true, true, 0.3f, 0.1f, 0.1f),
                Arguments.of(MAX_CONNECTING + 1, MAX_CONNECTING + 5, true, 2 * (MAX_CONNECTING + 5), true, true, 0, 0.5f, 0.05f));
    }

    @Test
    @Tag("Slow")
    public void callbackShouldNotBlockCheckoutIfOpenAsyncWorksNotInCurrentThread() throws InterruptedException, TimeoutException {
        int maxAvailableConnections = 7;
        ControllableConnectionFactory controllableConnFactory = newControllableConnectionFactory(cachedExecutor);
        TestConnectionPoolListener listener = new TestConnectionPoolListener();
        provider = new DefaultConnectionPool(SERVER_ID, controllableConnFactory.factory,
                ConnectionPoolSettings.builder()
                    .maxSize(MAX_CONNECTING + maxAvailableConnections)
                    .addConnectionPoolListener(listener)
                    .maxWaitTime(TEST_WAIT_TIMEOUT_MILLIS, MILLISECONDS)
                    .maintenanceInitialDelay(MAX_VALUE, NANOSECONDS)
                    .build(),
                mockSdamProvider());
        provider.ready();
        acquireOpenPermits(provider, MAX_CONNECTING, InfiniteCheckoutEmulation.INFINITE_CALLBACK, controllableConnFactory, listener);
        assertUseConcurrently(provider, 2 * maxAvailableConnections,
                true, true,
                0.02f, 0, 0,
                cachedExecutor, SECONDS.toNanos(10));
    }

    /**
     * The idea of this test is as follows:
     * <ol>
     *     <li>Check out some connections from the pool
     *     ({@link DefaultConnectionPool#MAX_CONNECTING} connections must not be checked out to make the next step possible).</li>
     *     <li>Acquire all permits to open a connection and leave them acquired.</li>
     *     <li>Check in the checked out connections and concurrently check them out again.</li>
     * </ol>
     * If the hand-over mechanism fails, then some checkouts may be infinitely stuck trying to open a connection:
     * since there are no permits to open available, the hand-over mechanism is the only way to get a connection.
     */
    @Test
    @Tag("Slow")
    public void checkoutHandOverMechanism() throws InterruptedException, TimeoutException {
        int openConnectionsCount = 5_000;
        int maxConcurrentlyHandedOver = 7;
        ControllableConnectionFactory controllableConnFactory = newControllableConnectionFactory(cachedExecutor);
        TestConnectionPoolListener listener = new TestConnectionPoolListener();
<<<<<<< HEAD
        provider = new DefaultConnectionPool(SERVER_ID, controllableConnFactory.factory,
                ConnectionPoolSettings.builder()
                    .maxSize(MAX_CONNECTING
                            + openConnectionsCount
                            /* This wiggle room is needed to open opportunities to create new connections from the standpoint of
                             * the max pool size, and then check that no connections were created nonetheless. */
                            + maxConcurrentlyHandedOver)
                    .addConnectionPoolListener(listener)
                    .maintenanceInitialDelay(MAX_VALUE, NANOSECONDS)
                    .build(),
                mockSdamProvider());
        provider.ready();
=======
        provider = new DefaultConnectionPool(SERVER_ID, controllableConnFactory.factory, ConnectionPoolSettings.builder()
                .maxSize(MAX_CONNECTING
                        + openConnectionsCount
                        /* This wiggle room is needed to open opportunities to create new connections from the standpoint of
                         * the max pool size, and then check that no connections were created nonetheless. */
                        + maxConcurrentlyHandedOver)
                .addConnectionPoolListener(listener)
                .maxWaitTime(TEST_WAIT_TIMEOUT_MILLIS, MILLISECONDS)
                .maintenanceInitialDelay(MAX_VALUE, NANOSECONDS)
                .build());
>>>>>>> 0fd3b04c
        List<InternalConnection> connections = new ArrayList<>();
        for (int i = 0; i < openConnectionsCount; i++) {
            connections.add(provider.get(0, NANOSECONDS));
        }
        acquireOpenPermits(provider, MAX_CONNECTING, InfiniteCheckoutEmulation.INFINITE_OPEN, controllableConnFactory, listener);
        int previousIdx = 0;
        // concurrently check in / check out and assert the hand-over mechanism works
        for (int idx = 0; idx < connections.size(); idx += maxConcurrentlyHandedOver) {
            Collection<Future<ConnectionId>> handedOverFutures = new ArrayList<>();
            Collection<Future<ConnectionId>> receivedFutures = new ArrayList<>();
            while (previousIdx < idx) {
                int currentIdx = previousIdx;
                previousIdx++;
                Runnable checkIn = () -> handedOverFutures.add(cachedExecutor.submit(() -> {
                    InternalConnection connection = connections.get(currentIdx);
                    ConnectionId connectionId = connection.getDescription().getConnectionId();
                    connections.get(currentIdx).close();
                    return connectionId;
                }));
                Runnable checkOut = () -> receivedFutures.add(cachedExecutor.submit(() -> {
                    InternalConnection connection = provider.get(TEST_WAIT_TIMEOUT_MILLIS, MILLISECONDS);
                    return connection.getDescription().getConnectionId();
                }));
                if (ThreadLocalRandom.current().nextBoolean()) {
                    checkIn.run();
                    checkOut.run();
                } else {
                    checkOut.run();
                    checkIn.run();
                }
            }
            try {
                Set<ConnectionId> handedOver = new HashSet<>();
                Set<ConnectionId> received = new HashSet<>();
                for (Future<ConnectionId> handedOverFuture : handedOverFutures) {
                    handedOver.add(handedOverFuture.get(TEST_WAIT_TIMEOUT_MILLIS, MILLISECONDS));
                }
                for (Future<ConnectionId> receivedFuture : receivedFutures) {
                    received.add(receivedFuture.get(TEST_WAIT_TIMEOUT_MILLIS, MILLISECONDS));
                }
                assertEquals(handedOver, received);
            } catch (TimeoutException | ExecutionException e) {
                throw new AssertionError(e);
            }
        }
    }

    private static void assertUseConcurrently(final DefaultConnectionPool pool, final int concurrentUsersCount,
                                              final boolean sync, final boolean async,
                                              final float invalidateAndReadyProb, final float invalidateProb, final float readyProb,
                                              final ExecutorService executor, final long durationNanos) throws InterruptedException {
        try {
            useConcurrently(pool, concurrentUsersCount,
                    sync, async,
                    invalidateAndReadyProb, invalidateProb, readyProb,
                    executor, durationNanos);
        } catch (TimeoutException | ExecutionException e) {
            throw new AssertionError(e);
        }
    }

    private static void useConcurrently(final DefaultConnectionPool pool, final int concurrentUsersCount,
                                        final boolean checkoutSync, final boolean checkoutAsync,
                                        final float invalidateAndReadyProb, final float invalidateProb, final float readyProb,
                                        final ExecutorService executor, final long durationNanos)
            throws ExecutionException, InterruptedException, TimeoutException {
        assertTrue(invalidateAndReadyProb >= 0 && invalidateAndReadyProb <= 1);
        Runnable spontaneouslyInvalidateReady = () -> {
            if (ThreadLocalRandom.current().nextFloat() < invalidateAndReadyProb) {
                pool.invalidate();
                pool.ready();
            }
            if (ThreadLocalRandom.current().nextFloat() < invalidateProb) {
                pool.invalidate();
            }
            if (ThreadLocalRandom.current().nextFloat() < readyProb) {
                pool.ready();
            }
        };
        Collection<Future<?>> tasks = new ArrayList<>();
        Timeout duration = Timeout.startNow(durationNanos);
        for (int i = 0; i < concurrentUsersCount; i++) {
            if ((checkoutSync && checkoutAsync) ? i % 2 == 0 : checkoutSync) {//check out synchronously and check in
                tasks.add(executor.submit(() -> {
                    while (!(duration.expired() || Thread.currentThread().isInterrupted())) {
                        spontaneouslyInvalidateReady.run();
                        InternalConnection conn = null;
                        try {
                            conn = pool.get(TEST_WAIT_TIMEOUT_MILLIS, MILLISECONDS);
                        } catch (MongoConnectionPoolClearedException e) {
                            // expected because we spontaneously invalidate `pool`
                        } finally {
                            if (conn != null) {
                                conn.close();
                            }
                        }
                    }
                }));
            } else if (checkoutAsync) {//check out asynchronously and check in
                tasks.add(executor.submit(() -> {
                    while (!(duration.expired() || Thread.currentThread().isInterrupted())) {
                        spontaneouslyInvalidateReady.run();
                        CompletableFuture<InternalConnection> futureCheckOutCheckIn = new CompletableFuture<>();
                        pool.getAsync((conn, t) -> {
                            if (t != null) {
                                if (t instanceof MongoConnectionPoolClearedException) {
                                    futureCheckOutCheckIn.complete(null); // expected because we spontaneously invalidate `pool`
                                } else {
                                    futureCheckOutCheckIn.completeExceptionally(t);
                                }
                            } else {
                                conn.close();
                                futureCheckOutCheckIn.complete(null);
                            }
                        });
                        try {
                            futureCheckOutCheckIn.get(TEST_WAIT_TIMEOUT_MILLIS, MILLISECONDS);
                        } catch (InterruptedException e) {
                            Thread.currentThread().interrupt();
                            return;
                        } catch (ExecutionException | TimeoutException e) {
                            throw new AssertionError(e);
                        }
                    }
                }));
            }
        }
        for (Future<?> task : tasks) {
            task.get(durationNanos + MILLISECONDS.toNanos(TEST_WAIT_TIMEOUT_MILLIS), NANOSECONDS);
        }
    }

    /**
     * Returns early if {@linkplain Thread#interrupt() interrupted}.
     */
    private static void sleepMillis(final long millis) {
        try {
            Thread.sleep(millis);
        } catch (InterruptedException e) {
            Thread.currentThread().interrupt();
        }
    }

    /**
     * This method starts asynchronously checking out {@code openPermitsCount} connections in such a way that checkout never completes.
     * This results in acquiring permits to open a connection and leaving them acquired.
     */
    private static void acquireOpenPermits(final DefaultConnectionPool pool, final int openPermitsCount,
                                           final InfiniteCheckoutEmulation infiniteEmulation,
                                           final ControllableConnectionFactory controllableConnFactory,
                                           final TestConnectionPoolListener listener) throws TimeoutException, InterruptedException {
        assertTrue(openPermitsCount <= MAX_CONNECTING);
        int initialCreatedEventCount = listener.countEvents(ConnectionCreatedEvent.class);
        switch (infiniteEmulation) {
            case INFINITE_CALLBACK: {
                for (int i = 0; i < openPermitsCount; i++) {
                    SingleResultCallback<InternalConnection> infiniteCallback = (result, t) -> sleepMillis(MAX_VALUE);
                    pool.getAsync(infiniteCallback);
                }
                break;
            }
            case INFINITE_OPEN: {
                controllableConnFactory.openDurationHandle.set(Duration.ofMillis(MAX_VALUE), openPermitsCount);
                for (int i = 0; i < openPermitsCount; i++) {
                    pool.getAsync((result, t) -> {});
                }
                controllableConnFactory.openDurationHandle.await(Duration.ofMillis(TEST_WAIT_TIMEOUT_MILLIS));
                break;
            }
            default: {
                fail();
            }
        }
        listener.waitForEvent(//wait until openPermitsCount are guaranteed to be acquired
                ConnectionCreatedEvent.class, initialCreatedEventCount + openPermitsCount, TEST_WAIT_TIMEOUT_MILLIS, MILLISECONDS);
    }

    private static ControllableConnectionFactory newControllableConnectionFactory(final ExecutorService asyncOpenExecutor) {
        ControllableConnectionFactory.OpenDurationHandle openDurationHandle = new ControllableConnectionFactory.OpenDurationHandle();
        InternalConnectionFactory connectionFactory = (serverId, connectionGenerationSupplier) -> {
            InternalConnection connection = mock(InternalConnection.class, withSettings().stubOnly());
            when(connection.getGeneration()).thenReturn(connectionGenerationSupplier.getGeneration());
            when(connection.getDescription()).thenReturn(new ConnectionDescription(serverId));
            AtomicBoolean open = new AtomicBoolean(false);
            when(connection.opened()).thenAnswer(invocation -> open.get());
            Runnable doOpen = () -> {
<<<<<<< HEAD
                sleepMillis(openDurationMillis);
                if (ThreadLocalRandom.current().nextFloat() < 0.2) { // add a bit more randomness
                    sleepMillis(ThreadLocalRandom.current().nextInt(7, 15));
                }
=======
                sleepMillis(openDurationHandle.getDurationAndCountDown().toMillis());
>>>>>>> 0fd3b04c
                open.set(true);
            };
            doAnswer(invocation -> {
                doOpen.run();
                return null;
            }).when(connection).open();
            doAnswer(invocation -> {
                SingleResultCallback<?> callback = invocation.getArgument(0, SingleResultCallback.class);
                asyncOpenExecutor.execute(() -> {
                    doOpen.run();
                    callback.onResult(null, null);
                });
                return null;
            }).when(connection).openAsync(any());
            return connection;
        };
        return new ControllableConnectionFactory(connectionFactory, openDurationHandle);
    }

    private OptionalProvider<SdamServerDescriptionManager> mockSdamProvider() {
        return SameObjectProvider.initialized(mock(SdamServerDescriptionManager.class));
    }

    private static class ControllableConnectionFactory {
        private final InternalConnectionFactory factory;
        private final OpenDurationHandle openDurationHandle;

        ControllableConnectionFactory(final InternalConnectionFactory factory, final OpenDurationHandle openDurationHandle) {
            this.factory = factory;
            this.openDurationHandle = openDurationHandle;
        }

        static final class OpenDurationHandle {
            private Duration duration;
            private long count;
            private final Lock lock;
            private final Condition countIsZeroCondition;

            private OpenDurationHandle() {
                duration = Duration.ZERO;
                lock = new ReentrantLock();
                countIsZeroCondition = lock.newCondition();
            }

            /**
             * Sets the specified {@code duration} for the next {@code count} connections.
             */
            void set(final Duration duration, final long count) {
                lock.lock();
                try {
                    assertEquals(this.count, 0);
                    if (count > 0) {
                        this.duration = duration;
                        this.count = count;
                    }
                } finally {
                    lock.unlock();
                }
            }

            private Duration getDurationAndCountDown() {
                lock.lock();
                try {
                    Duration result = duration;
                    if (count > 0) {
                        count--;
                        if (count == 0) {
                            duration = Duration.ZERO;
                            countIsZeroCondition.signalAll();
                        }
                    }
                    return result;
                } finally {
                    lock.unlock();
                }
            }

            /**
             * Wait until {@link #factory} has started opening as many connections as were specified via {@link #set(Duration, long)}.
             */
            void await(final Duration timeout) throws InterruptedException {
                long remainingNanos = timeout.toNanos();
                lock.lock();
                try {
                    while (count > 0) {
                        assertTrue(remainingNanos > 0, "Timed out after " + timeout);
                        remainingNanos = countIsZeroCondition.awaitNanos(remainingNanos);
                    }
                } finally {
                    lock.unlock();
                }
            }
        }
    }

    private enum InfiniteCheckoutEmulation {
        INFINITE_OPEN,
        INFINITE_CALLBACK
    }
}<|MERGE_RESOLUTION|>--- conflicted
+++ resolved
@@ -332,7 +332,6 @@
         int maxConcurrentlyHandedOver = 7;
         ControllableConnectionFactory controllableConnFactory = newControllableConnectionFactory(cachedExecutor);
         TestConnectionPoolListener listener = new TestConnectionPoolListener();
-<<<<<<< HEAD
         provider = new DefaultConnectionPool(SERVER_ID, controllableConnFactory.factory,
                 ConnectionPoolSettings.builder()
                     .maxSize(MAX_CONNECTING
@@ -341,22 +340,11 @@
                              * the max pool size, and then check that no connections were created nonetheless. */
                             + maxConcurrentlyHandedOver)
                     .addConnectionPoolListener(listener)
+                    .maxWaitTime(TEST_WAIT_TIMEOUT_MILLIS, MILLISECONDS)
                     .maintenanceInitialDelay(MAX_VALUE, NANOSECONDS)
                     .build(),
                 mockSdamProvider());
         provider.ready();
-=======
-        provider = new DefaultConnectionPool(SERVER_ID, controllableConnFactory.factory, ConnectionPoolSettings.builder()
-                .maxSize(MAX_CONNECTING
-                        + openConnectionsCount
-                        /* This wiggle room is needed to open opportunities to create new connections from the standpoint of
-                         * the max pool size, and then check that no connections were created nonetheless. */
-                        + maxConcurrentlyHandedOver)
-                .addConnectionPoolListener(listener)
-                .maxWaitTime(TEST_WAIT_TIMEOUT_MILLIS, MILLISECONDS)
-                .maintenanceInitialDelay(MAX_VALUE, NANOSECONDS)
-                .build());
->>>>>>> 0fd3b04c
         List<InternalConnection> connections = new ArrayList<>();
         for (int i = 0; i < openConnectionsCount; i++) {
             connections.add(provider.get(0, NANOSECONDS));
@@ -543,14 +531,10 @@
             AtomicBoolean open = new AtomicBoolean(false);
             when(connection.opened()).thenAnswer(invocation -> open.get());
             Runnable doOpen = () -> {
-<<<<<<< HEAD
-                sleepMillis(openDurationMillis);
+                sleepMillis(openDurationHandle.getDurationAndCountDown().toMillis());
                 if (ThreadLocalRandom.current().nextFloat() < 0.2) { // add a bit more randomness
                     sleepMillis(ThreadLocalRandom.current().nextInt(7, 15));
                 }
-=======
-                sleepMillis(openDurationHandle.getDurationAndCountDown().toMillis());
->>>>>>> 0fd3b04c
                 open.set(true);
             };
             doAnswer(invocation -> {
