/*
 * Copyright 2008-present MongoDB, Inc.
 *
 * Licensed under the Apache License, Version 2.0 (the "License");
 * you may not use this file except in compliance with the License.
 * You may obtain a copy of the License at
 *
 *   http://www.apache.org/licenses/LICENSE-2.0
 *
 * Unless required by applicable law or agreed to in writing, software
 * distributed under the License is distributed on an "AS IS" BASIS,
 * WITHOUT WARRANTIES OR CONDITIONS OF ANY KIND, either express or implied.
 * See the License for the specific language governing permissions and
 * limitations under the License.
 */

package com.mongodb.client.model

import com.mongodb.MongoCommandException
import com.mongodb.MongoNamespace
import com.mongodb.OperationFunctionalSpecification
<<<<<<< HEAD
import org.bson.BsonDecimal128
=======
import com.mongodb.client.model.fill.FillComputation
>>>>>>> b68b5807
import org.bson.BsonDocument
import org.bson.BsonString
import org.bson.Document
import org.bson.conversions.Bson
import org.bson.types.Decimal128
import spock.lang.IgnoreIf

import java.time.Instant
import java.time.LocalDateTime
import java.time.ZoneId
import java.time.ZoneOffset

import static com.mongodb.ClusterFixture.serverVersionLessThan
import static com.mongodb.client.model.Accumulators.accumulator
import static com.mongodb.client.model.Accumulators.addToSet
import static com.mongodb.client.model.Accumulators.avg
import static com.mongodb.client.model.Accumulators.bottom
import static com.mongodb.client.model.Accumulators.bottomN
import static com.mongodb.client.model.Accumulators.first
import static com.mongodb.client.model.Accumulators.firstN
import static com.mongodb.client.model.Accumulators.last
import static com.mongodb.client.model.Accumulators.lastN
import static com.mongodb.client.model.Accumulators.max
import static com.mongodb.client.model.Accumulators.maxN
import static com.mongodb.client.model.Accumulators.mergeObjects
import static com.mongodb.client.model.Accumulators.min
import static com.mongodb.client.model.Accumulators.minN
import static com.mongodb.client.model.Accumulators.push
import static com.mongodb.client.model.Accumulators.stdDevPop
import static com.mongodb.client.model.Accumulators.stdDevSamp
import static com.mongodb.client.model.Accumulators.sum
import static com.mongodb.client.model.Accumulators.top
import static com.mongodb.client.model.Accumulators.topN
import static com.mongodb.client.model.Aggregates.addFields
import static com.mongodb.client.model.Aggregates.bucket
import static com.mongodb.client.model.Aggregates.bucketAuto
import static com.mongodb.client.model.Aggregates.count
import static com.mongodb.client.model.Aggregates.densify
import static com.mongodb.client.model.Aggregates.facet
import static com.mongodb.client.model.Aggregates.fill
import static com.mongodb.client.model.Aggregates.graphLookup
import static com.mongodb.client.model.Aggregates.group
import static com.mongodb.client.model.Aggregates.limit
import static com.mongodb.client.model.Aggregates.lookup
import static com.mongodb.client.model.Aggregates.match
import static com.mongodb.client.model.Aggregates.merge
import static com.mongodb.client.model.Aggregates.out
import static com.mongodb.client.model.Aggregates.project
import static com.mongodb.client.model.Aggregates.replaceRoot
import static com.mongodb.client.model.Aggregates.replaceWith
import static com.mongodb.client.model.Aggregates.sample
import static com.mongodb.client.model.Aggregates.set
import static com.mongodb.client.model.Aggregates.setWindowFields
import static com.mongodb.client.model.Aggregates.skip
import static com.mongodb.client.model.Aggregates.sort
import static com.mongodb.client.model.Aggregates.sortByCount
import static com.mongodb.client.model.Aggregates.unionWith
import static com.mongodb.client.model.Aggregates.unwind
import static com.mongodb.client.model.densify.DensifyOptions.densifyOptions
import static com.mongodb.client.model.densify.DensifyRange.rangeWithStep
import static com.mongodb.client.model.densify.DensifyRange.fullRangeWithStep
import static com.mongodb.client.model.densify.DensifyRange.partitionRangeWithStep
import static com.mongodb.client.model.Filters.eq
import static com.mongodb.client.model.Filters.expr
import static com.mongodb.client.model.Projections.computed
import static com.mongodb.client.model.Projections.exclude
import static com.mongodb.client.model.Projections.excludeId
import static com.mongodb.client.model.Projections.fields
import static com.mongodb.client.model.Projections.include
import static com.mongodb.client.model.Sorts.ascending
import static com.mongodb.client.model.Sorts.descending
import static com.mongodb.client.model.Windows.Bound.CURRENT
import static com.mongodb.client.model.Windows.Bound.UNBOUNDED
import static com.mongodb.client.model.Windows.documents
import static com.mongodb.client.model.Windows.range
import static com.mongodb.client.model.Windows.timeRange
import static com.mongodb.client.model.fill.FillOptions.fillOptions
import static java.util.Arrays.asList
import static java.util.stream.Collectors.toList
import static org.spockframework.util.CollectionUtil.containsAny

class AggregatesFunctionalSpecification extends OperationFunctionalSpecification {

    def a = new Document('_id', 1).append('x', 1)
                                  .append('y', 'a')
                                  .append('z', false)
                                  .append('a', [1, 2, 3])
                                  .append('a1', [new Document('c', 1).append('d', 2), new Document('c', 2).append('d', 3)])
                                  .append('o', new Document('a', 1))

    def b = new Document('_id', 2).append('x', 2)
                                  .append('y', 'b')
                                  .append('z', true)
                                  .append('a', [3, 4, 5, 6])
                                  .append('a1', [new Document('c', 2).append('d', 3), new Document('c', 3).append('d', 4)])
                                  .append('o', new Document('b', 2))

    def c = new Document('_id', 3).append('x', 3)
                                  .append('y', 'c')
                                  .append('z', true)
                                  .append('o', new Document('c', 3))

    def setup() {
        getCollectionHelper().insertDocuments(a, b, c)
    }


    def aggregate(List<Bson> pipeline) {
        getCollectionHelper().aggregate(pipeline)
    }

    def '$match'() {
        expect:
        aggregate([match(Filters.exists('a1'))]) == [a, b]
    }

    def '$project'() {
        expect:
        aggregate([project(fields(include('x'), computed('c', '$y')))]) == [new Document('_id', 1).append('x', 1).append('c', 'a'),
                                                                            new Document('_id', 2).append('x', 2).append('c', 'b'),
                                                                            new Document('_id', 3).append('x', 3).append('c', 'c')]
    }

    @IgnoreIf({ serverVersionLessThan(3, 4) })
    def '$project an exclusion'() {
        expect:
        aggregate([project(exclude('a', 'a1', 'z', 'o'))]) == [new Document('_id', 1).append('x', 1).append('y', 'a'),
                                                          new Document('_id', 2).append('x', 2).append('y', 'b'),
                                                          new Document('_id', 3).append('x', 3).append('y', 'c')]
    }

    def '$sort'() {
        expect:
        aggregate([sort(descending('x'))]) == [c, b, a]
    }

    def '$skip'() {
        expect:
        aggregate([skip(1)]) == [b, c]
    }

    def '$limit'() {
        expect:
        aggregate([limit(2)]) == [a, b]
    }

    def '$unwind'() {
        expect:
        aggregate([project(fields(include('a'), excludeId())), unwind('$a')]) == [new Document('a', 1),
                                                                                  new Document('a', 2),
                                                                                  new Document('a', 3),
                                                                                  new Document('a', 3),
                                                                                  new Document('a', 4),
                                                                                  new Document('a', 5),
                                                                                  new Document('a', 6)]
    }

    @IgnoreIf({ serverVersionLessThan(3, 2) })
    def '$unwind with UnwindOptions'() {
        given:
        getCollectionHelper().drop()
        getCollectionHelper().insertDocuments(new Document('a', [1]), new Document('a', null), new Document('a', []))

        when:
        def results = aggregate([project(fields(include('a'), excludeId())), unwind('$a', options)])

        then:
        results == expectedResults

        where:
        options                                                  | expectedResults
        new UnwindOptions()                                      | [Document.parse('{a: 1}')]
        new UnwindOptions().preserveNullAndEmptyArrays(true)     | [Document.parse('{a: 1}'), Document.parse('{a: null}'),
                                                                    Document.parse('{}')]
        new UnwindOptions()
                .preserveNullAndEmptyArrays(true)
                .includeArrayIndex('b')                          | [Document.parse('{a: 1, b: 0}'), Document.parse('{a: null, b: null}'),
                                                                    Document.parse('{b: null}')]
    }

    def '$group'() {
        expect:
        aggregate([group(null)]) == [new Document('_id', null)]

        aggregate([group('$z')]).containsAll([new Document('_id', true), new Document('_id', false)])

        aggregate([group(null, sum('acc', '$x'))]) == [new Document('_id', null).append('acc', 6)]

        aggregate([group(null, avg('acc', '$x'))]) == [new Document('_id', null).append('acc', 2)]

        aggregate([group(null, first('acc', '$x'))]) == [new Document('_id', null).append('acc', 1)]

        aggregate([group(null, last('acc', '$x'))]) == [new Document('_id', null).append('acc', 3)]

        aggregate([group(null, max('acc', '$x'))]) == [new Document('_id', null).append('acc', 3)]

        aggregate([group(null, min('acc', '$x'))]) == [new Document('_id', null).append('acc', 1)]

        aggregate([group('$z', push('acc', '$z'))]).containsAll([new Document('_id', true).append('acc', [true, true]),
                                                                 new Document('_id', false).append('acc', [false])])

        aggregate([group('$z', addToSet('acc', '$z'))]).containsAll([new Document('_id', true).append('acc', [true]),
                                                                     new Document('_id', false).append('acc', [false])])
    }

    @IgnoreIf({ serverVersionLessThan(3, 6) })
    def '$group with $mergeObjects'() {
        aggregate([group(null, mergeObjects('acc', '$o'))]).containsAll(
                [new Document('_id', null).append('acc', new Document('a', 1).append('b', 2).append('c', 3))])
    }

    @IgnoreIf({ serverVersionLessThan(5, 2) })
    def '$group with top or bottom n'() {
        when:
        List<Document> results = aggregate([group(new Document('gid', '$z'),
                minN('res', '$y',
                        new Document('$cond', new Document('if', new Document('$eq', asList('$gid', true)))
                                .append('then', 2).append('else', 1))))])
                .collect()
        then:
        ((Document) results.stream().find { it.get('_id') == new Document('gid', true) })
                .get('res', List).toSet() == ['b', 'c'].toSet()

        when:
        results = aggregate([group(null,
                maxN('res', '$y', 1))])
        then:
        results.first().get('res', List).toSet() == ['c'].toSet()

        when:
        results = aggregate([
                sort(ascending('x')),
                group(null,
                        firstN('res', '$y', 2))])
        then:
        results.first().get('res', List) == ['a', 'b']

        when:
        results = aggregate([
                sort(ascending('x')),
                group(null,
                        lastN('res', '$y', 1))])
        then:
        results.first().get('res', List) == ['c']

        when:
        results = aggregate([group(new Document('gid', '$z'),
                bottom('res', descending('y'), ['$x', '$y']))])
                .collect()
        then:
        ((Document) results.stream().find { it.get('_id') == new Document('gid', true) })
                .get('res', List) == [2, 'b']

        when:
        results = aggregate([group(new Document('gid', '$z'),
                bottomN('res', descending('y'), ['$x', '$y'],
                        new Document('$cond', new Document('if', new Document('$eq', asList('$gid', true)))
                                .append('then', 2).append('else', 1))))])
                .collect()
        then:
        ((Document) results.stream().find { it.get('_id') == new Document('gid', true) })
                .get('res', List) == [[3, 'c'], [2, 'b']]

        when:
        results = aggregate([group(null,
                top('res', ascending('x'), '$y'))])
        then:
        results.first().get('res') == 'a'

        when:
        results = aggregate([group(null,
                topN('res', descending('x'), '$y', 1))])
        then:
        results.first().get('res', List) == ['c']
    }

    def '$out'() {
        given:
        def outCollectionName = getCollectionName() + '.out'

        when:
        aggregate([out(outCollectionName)])

        then:
        getCollectionHelper(new MongoNamespace(getDatabaseName(), outCollectionName)).find() == [a, b, c]
    }

    @IgnoreIf({ serverVersionLessThan(4, 4) })
    def '$out to specified database'() {
        given:
        def outDatabaseName = getDatabaseName() + '_out'
        def outCollectionName = getCollectionName() + '.out'
        getCollectionHelper(new MongoNamespace(outDatabaseName, outCollectionName)).create()

        when:
        aggregate([out(outDatabaseName, outCollectionName)])

        then:
        getCollectionHelper(new MongoNamespace(outDatabaseName, outCollectionName)).find() == [a, b, c]
    }

    @IgnoreIf({ serverVersionLessThan(4, 2) })
    def '$merge'() {
        given:
        def outCollectionName = getCollectionName() + '.out'
        getCollectionHelper(new MongoNamespace(getDatabaseName(), outCollectionName))
                .createUniqueIndex(new Document('x', 1))
        getCollectionHelper(new MongoNamespace('db1', outCollectionName)).create()

        when:
        aggregate([merge(outCollectionName)])

        then:
        getCollectionHelper(new MongoNamespace(getDatabaseName(), outCollectionName)).find() == [a, b, c]

        when:
        aggregate([merge(new MongoNamespace('db1', outCollectionName))])

        then:
        getCollectionHelper(new MongoNamespace('db1', outCollectionName)).find() == [a, b, c]

        when:
        aggregate([merge(outCollectionName, new MergeOptions()
                .uniqueIdentifier('x')
                .whenMatched(MergeOptions.WhenMatched.REPLACE)
                .whenNotMatched(MergeOptions.WhenNotMatched.FAIL))])

        then:
        getCollectionHelper(new MongoNamespace(getDatabaseName(), outCollectionName)).find() == [a, b, c]

        when:
        aggregate([merge(outCollectionName, new MergeOptions()
                .uniqueIdentifier('x')
                .whenMatched(MergeOptions.WhenMatched.KEEP_EXISTING))])

        then:
        getCollectionHelper(new MongoNamespace(getDatabaseName(), outCollectionName)).find() == [a, b, c]

        when:
        aggregate([merge(outCollectionName, new MergeOptions()
                .uniqueIdentifier('x')
                .whenMatched(MergeOptions.WhenMatched.MERGE))])

        then:
        getCollectionHelper(new MongoNamespace(getDatabaseName(), outCollectionName)).find() == [a, b, c]

        when:
        aggregate([merge(outCollectionName, new MergeOptions()
                .uniqueIdentifier('x')
                .whenMatched(MergeOptions.WhenMatched.FAIL))])

        then:
        thrown(MongoCommandException)

        when:
        aggregate([merge(outCollectionName, new MergeOptions()
                .uniqueIdentifier('x')
                .whenMatched(MergeOptions.WhenMatched.REPLACE)
                .whenNotMatched(MergeOptions.WhenNotMatched.DISCARD))])

        then:
        getCollectionHelper(new MongoNamespace(getDatabaseName(), outCollectionName)).find() == [a, b, c]

        when:
        aggregate([merge(outCollectionName, new MergeOptions()
                .uniqueIdentifier('x')
                .whenMatched(MergeOptions.WhenMatched.REPLACE)
                .whenNotMatched(MergeOptions.WhenNotMatched.INSERT))])

        then:
        getCollectionHelper(new MongoNamespace(getDatabaseName(), outCollectionName)).find() == [a, b, c]

        when:
        aggregate([merge(outCollectionName, new MergeOptions()
                .uniqueIdentifier('x')
                .whenMatched(MergeOptions.WhenMatched.PIPELINE)
                .variables([new Variable<Integer>('b', 1)])
                .whenMatchedPipeline([addFields([new Field<String>('b', '$$b')])])
                .whenNotMatched(MergeOptions.WhenNotMatched.FAIL))])

        then:
        a.append('b', 1)
        b.append('b', 1)
        c.append('b', 1)
        getCollectionHelper(new MongoNamespace(getDatabaseName(), outCollectionName)).find() == [a, b, c]
    }

    @IgnoreIf({ serverVersionLessThan(3, 2) })
    def '$stdDev'() {
        when:
        def results = aggregate([group(null, stdDevPop('stdDevPop', '$x'), stdDevSamp('stdDevSamp', '$x'))]).first()

        then:
        results.keySet().containsAll(['_id', 'stdDevPop', 'stdDevSamp'])
        results.get('_id') == null
        results.getDouble('stdDevPop').round(10) == new Double(Math.sqrt(2 / 3)).round(10)
        results.get('stdDevSamp') == 1.0
    }

    @IgnoreIf({ serverVersionLessThan(3, 2) })
    def '$sample'() {
        expect:
        containsAny([a, b, c], aggregate([sample(1)]).first())
    }


    @IgnoreIf({ serverVersionLessThan(3, 2) })
    def '$lookup'() {
        given:
        def fromCollectionName = 'lookupCollection'
        def fromHelper = getCollectionHelper(new MongoNamespace(getDatabaseName(), fromCollectionName))

        getCollectionHelper().drop()
        fromHelper.drop()

        getCollectionHelper().insertDocuments(new Document('_id', 0).append('a', 1),
                new Document('_id', 1).append('a', null), new Document('_id', 2))
        fromHelper.insertDocuments(new Document('_id', 0).append('b', 1), new Document('_id', 1).append('b', null), new Document('_id', 2))
        def lookupDoc = lookup(fromCollectionName, 'a', 'b', 'same')

        when:
        def results = aggregate([lookupDoc])

        then:
        results == [
            Document.parse('{_id: 0, a: 1, "same": [{_id: 0, b: 1}]}'),
            Document.parse('{_id: 1, a: null, "same": [{_id: 1, b: null}, {_id: 2}]}'),
            Document.parse('{_id: 2, "same": [{_id: 1, b: null}, {_id: 2}]}')
        ]

        cleanup:
        fromHelper?.drop()
    }

    @IgnoreIf({ serverVersionLessThan(3, 6) })
    def '$lookup with pipeline'() {
        given:
        def fromCollectionName = 'warehouses'
        def fromHelper = getCollectionHelper(new MongoNamespace(getDatabaseName(), fromCollectionName))
        def collection = getCollectionHelper()

        collection.drop()
        fromHelper.drop()

        fromHelper.insertDocuments(
                Document.parse('{ "_id" : 1, "stock_item" : "abc", warehouse: "A", "instock" : 120 }'),
                Document.parse('{ "_id" : 2, "stock_item" : "abc", warehouse: "B", "instock" : 60 }'),
                Document.parse('{ "_id" : 3, "stock_item" : "xyz", warehouse: "B", "instock" : 40 }'),
                Document.parse('{ "_id" : 4, "stock_item" : "xyz", warehouse: "A", "instock" : 80 }'))

        collection.insertDocuments(
                Document.parse('{ "_id" : 1, "item" : "abc", "price" : 12, "ordered" : 2 }'),
                Document.parse('{ "_id" : 2, "item" : "xyz", "price" : 10, "ordered" : 60 }')
        )

        def let = asList(new Variable('order_item', '$item'), new Variable('order_qty', '$ordered'))

        def  pipeline = asList(
                match(expr(new Document('$and',
                        asList( new Document('$eq', asList('$stock_item', '$$order_item')),
                                new Document('$gte', asList('$instock', '$$order_qty')))))),
                project(fields(exclude('stock_item'), excludeId())))

        def lookupDoc = lookup(fromCollectionName, let, pipeline, 'stockdata')

        when:
        def results = aggregate([lookupDoc])

        then:
        results == [
                Document.parse('{ "_id" : 1.0, "item" : "abc", "price" : 12.0, "ordered" : 2.0, ' +
                        '"stockdata" : [ { "warehouse" : "A", "instock" : 120.0 }, { "warehouse" : "B", "instock" : 60.0 } ] }'),
                Document.parse('{ "_id" : 2.0, "item" : "xyz", "price" : 10.0, "ordered" : 60.0, ' +
                        '"stockdata" : [ { "warehouse" : "A", "instock" : 80.0 } ] }') ]

        cleanup:
        fromHelper?.drop()
    }

    @IgnoreIf({ serverVersionLessThan(3, 6) })
    def '$lookup with pipeline without variables'() {
        given:
        def fromCollectionName = 'holidays'
        def fromCollection = getCollectionHelper(new MongoNamespace(getDatabaseName(), fromCollectionName))
        def collection = getCollectionHelper()

        collection.drop()
        fromCollection.drop()

        fromCollection.insertDocuments(
                Document.parse('{ "_id" : 1, year: 2018, name: "New Years", date: { $date : "2018-01-01T00:00:00Z"} }'),
                Document.parse('{ "_id" : 2, year: 2018, name: "Pi Day", date: { $date : "2018-03-14T00:00:00Z" } }'),
                Document.parse('{ "_id" : 3, year: 2018, name: "Ice Cream Day", date: { $date : "2018-07-15T00:00:00Z"} }'),
                Document.parse('{ "_id" : 4, year: 2017, name: "New Years", date: { $date : "2017-01-01T00:00:00Z" } }'),
                Document.parse('{ "_id" : 5, year: 2017, name: "Ice Cream Day", date: { $date : "2017-07-16T00:00:00Z" } }')
        )

        collection.insertDocuments(
                Document.parse('''{ "_id" : 1, "student" : "Ann Aardvark",
                            sickdays: [ { $date : "2018-05-01T00:00:00Z" }, { $date : "2018-08-23T00:00:00Z" } ] }'''),
                Document.parse('''{ "_id" : 2, "student" : "Zoe Zebra",
                            sickdays: [ { $date : "2018-02-01T00:00:00Z" }, { $date : "2018-05-23T00:00:00Z" } ] }''')
        )

        def  pipeline = asList(
                match(eq('year', 2018)),
                project(fields(excludeId(), computed('date', fields(computed('name', '$name'), computed('date', '$date'))))),
                replaceRoot('$date')
        )

        def lookupDoc = lookup(fromCollectionName, pipeline, 'holidays')

        when:
        def results = aggregate([lookupDoc])

        then:
        results == [
                Document.parse(
                        '''{ '_id' : 1, 'student' : "Ann Aardvark",
                        'sickdays' : [ ISODate("2018-05-01T00:00:00Z"), ISODate("2018-08-23T00:00:00Z") ],
                        'holidays' : [  { 'name' : "New Years", 'date' : ISODate ("2018-01-01T00:00:00Z") },
                                        { 'name' : "Pi Day", 'date' : ISODate("2018-03-14T00:00:00Z") },
                                        { 'name' : "Ice Cream Day", 'date' : ISODate("2018-07-15T00:00:00Z") } ] }'''),
                Document.parse(
                        '''{ '_id' : 2, 'student' : "Zoe Zebra",
                        'sickdays' : [ ISODate("2018-02-01T00:00:00Z"), ISODate("2018-05-23T00:00:00Z") ],
                        'holidays' : [  { 'name' : "New Years", 'date' : ISODate("2018-01-01T00:00:00Z") },
                                        { 'name' : "Pi Day", 'date' : ISODate("2018-03-14T00:00:00Z") },
                                        { 'name' : "Ice Cream Day", 'date' : ISODate("2018-07-15T00:00:00Z") } ] }''') ]

        cleanup:
        fromCollection?.drop()
    }

    @IgnoreIf({ serverVersionLessThan(3, 4) })
    def '$facet'() {
        given:
        def helper = getCollectionHelper()

        helper.drop()

        (0..50).each {
            def size = (35 + it)
            def manufacturer = ['Sony', 'Samsung', 'Vizio'][it % 3]
            helper.insertDocuments(Document.parse("""    {
                  title: "${manufacturer} ${size} inch HDTV",
                  attributes: {
                    "type": "HD",
                    "screen_size": ${size},
                    "manufacturer": "${manufacturer}",
                  }
                }"""))
        }
        def stage = facet(
                new Facet('Manufacturer',
                        sortByCount('$attributes.manufacturer'),
                        limit(5)),
                new Facet('Screen Sizes',
                          unwind('$attributes'),
                          bucketAuto('$attributes.screen_size', 5, new BucketAutoOptions()
                                  .output(sum('count', 1)))))

        when:
        def results = aggregate([stage,
                                 unwind('$Manufacturer'),
                                 sort(ascending('Manufacturer')),
                                 group('_id', push('Manufacturer', '$Manufacturer'),
                                         first('Screen Sizes', '$Screen Sizes')),
                                 project(excludeId())])

        then:
        results == [
            Document.parse(
                    '''{ 'Manufacturer': [
                        {'_id': "Samsung", 'count': 17},
                        {'_id': "Sony", 'count': 17},
                        {'_id': "Vizio", 'count': 17}
                    ], 'Screen Sizes': [
                        {'_id': {'min': 35, 'max': 45}, 'count': 10},
                        {'_id': {'min': 45, 'max': 55}, 'count': 10},
                        {'_id': {'min': 55, 'max': 65}, 'count': 10},
                        {'_id': {'min': 65, 'max': 75}, 'count': 10},
                        {'_id': {'min': 75, 'max': 85}, 'count': 11}
                    ]}
                    '''),
        ]

        cleanup:
        helper?.drop()
    }

    @IgnoreIf({ serverVersionLessThan(3, 4) })
    def '$graphLookup'() {
        given:
        def fromCollectionName = 'contacts'
        def fromHelper = getCollectionHelper(new MongoNamespace(getDatabaseName(), fromCollectionName))

        fromHelper.drop()

        fromHelper.insertDocuments(Document.parse('{ _id: 0, name: "Bob Smith", friends: ["Anna Jones", "Chris Green"] }'))
        fromHelper.insertDocuments(Document.parse('{ _id: 1, name: "Anna Jones", friends: ["Bob Smith", "Chris Green", "Joe Lee"] }'))
        fromHelper.insertDocuments(Document.parse('{ _id: 2, name: "Chris Green", friends: ["Anna Jones", "Bob Smith"] }'))
        fromHelper.insertDocuments(Document.parse('{ _id: 3, name: "Joe Lee", friends: ["Anna Jones", "Fred Brown"] }'))
        fromHelper.insertDocuments(Document.parse('{ _id: 4, name: "Fred Brown", friends: ["Joe Lee"] }'))

        def lookupDoc = graphLookup('contacts', new BsonString('$friends'), 'friends', 'name', 'socialNetwork')

        when:
        def results = fromHelper.aggregate([lookupDoc,
                                            unwind('$socialNetwork'),
                                            sort(new Document('_id', 1).append('socialNetwork._id', 1))])

        then:
        results.subList(0, 5) == [
                Document.parse('''{ _id: 0, name: "Bob Smith", friends: ["Anna Jones", "Chris Green"], socialNetwork: {
                    _id: 0, name: "Bob Smith", friends: ["Anna Jones", "Chris Green"] } }'''),
                Document.parse('''{ _id: 0, name: "Bob Smith", friends: ["Anna Jones", "Chris Green"], socialNetwork: {
                    _id: 1, name: "Anna Jones", friends: ["Bob Smith", "Chris Green", "Joe Lee"] } }'''),
                Document.parse('''{ _id: 0, name: "Bob Smith", friends: ["Anna Jones", "Chris Green"], socialNetwork: {
                    _id: 2, name: "Chris Green", friends: ["Anna Jones", "Bob Smith"] } }'''),
                Document.parse('''{ _id: 0, name: "Bob Smith", friends: ["Anna Jones", "Chris Green"], socialNetwork: {
                    _id: 3, name: "Joe Lee", friends: ["Anna Jones", "Fred Brown" ] } }'''),
                Document.parse('''{ _id: 0, name: "Bob Smith", friends: ["Anna Jones", "Chris Green"], socialNetwork: {
                    _id: 4, name: "Fred Brown", friends: ["Joe Lee"] } }''')
        ]

        cleanup:
        fromHelper?.drop()
    }

    @IgnoreIf({ serverVersionLessThan(3, 4) })
    def '$graphLookup with depth options'() {
        given:
        def fromCollectionName = 'contacts'
        def fromHelper = getCollectionHelper(new MongoNamespace(getDatabaseName(), fromCollectionName))

        fromHelper.drop()

        fromHelper.insertDocuments(Document.parse('{ _id: 0, name: "Bob Smith", friends: ["Anna Jones", "Chris Green"] }'))
        fromHelper.insertDocuments(Document.parse('{ _id: 1, name: "Anna Jones", friends: ["Bob Smith", "Chris Green", "Joe Lee"] }'))
        fromHelper.insertDocuments(Document.parse('{ _id: 2, name: "Chris Green", friends: ["Anna Jones", "Bob Smith"] }'))
        fromHelper.insertDocuments(Document.parse('{ _id: 3, name: "Joe Lee", friends: ["Anna Jones", "Fred Brown"] }'))
        fromHelper.insertDocuments(Document.parse('{ _id: 4, name: "Fred Brown", friends: ["Joe Lee"] }'))

        def lookupDoc = graphLookup('contacts', new BsonString('$friends'), 'friends', 'name', 'socialNetwork',
                                    new GraphLookupOptions()
                                        .maxDepth(1)
                                        .depthField('depth'))

        when:
        def results = fromHelper.aggregate([lookupDoc,
                                            unwind('$socialNetwork'),
                                            sort(new Document('_id', 1)
                                                         .append('socialNetwork._id', 1))])

        then:
        results.subList(0, 4) == [
                Document.parse('''{ _id: 0, name: "Bob Smith", friends: ["Anna Jones", "Chris Green"], socialNetwork: {
                    _id: 0, name: "Bob Smith", friends: ["Anna Jones", "Chris Green"], depth:1 } }'''),
                Document.parse('''{ _id: 0, name: "Bob Smith", friends: ["Anna Jones", "Chris Green"], socialNetwork: {
                    _id: 1, name: "Anna Jones", friends: ["Bob Smith", "Chris Green", "Joe Lee"], depth:0 } }'''),
                Document.parse('''{ _id: 0, name: "Bob Smith", friends: ["Anna Jones", "Chris Green"], socialNetwork: {
                    _id: 2, name: "Chris Green", friends: ["Anna Jones", "Bob Smith"], depth:0 } }'''),
                Document.parse('''{ _id: 0, name: "Bob Smith", friends: ["Anna Jones", "Chris Green"], socialNetwork: {
                    _id: 3, name: "Joe Lee", friends: ["Anna Jones", "Fred Brown" ], depth:1 } }''')
        ]

        cleanup:
        fromHelper?.drop()
    }

    @IgnoreIf({ serverVersionLessThan(3, 4) })
    def '$graphLookup with query filter option'() {
        given:
        def fromCollectionName = 'contacts'
        def fromHelper = getCollectionHelper(new MongoNamespace(getDatabaseName(), fromCollectionName))

        fromHelper.drop()

        fromHelper.insertDocuments(
            Document.parse('''{ _id: 0, name: "Bob Smith", friends: ["Anna Jones", "Chris Green"],
                hobbies : ["tennis", "unicycling", "golf"] }'''),
            Document.parse('''{ _id: 1, name: "Anna Jones", friends: ["Bob Smith", "Chris Green", "Joe Lee"],
                 hobbies : ["archery", "golf", "woodworking"] }'''),
            Document.parse('''{ _id: 2, name: "Chris Green", friends: ["Anna Jones", "Bob Smith"],
                hobbies : ["knitting", "frisbee"] }'''),
            Document.parse('''{ _id: 3, name: "Joe Lee", friends: ["Anna Jones", "Fred Brown"],
                hobbies : [ "tennis", "golf", "topiary" ] }'''),
            Document.parse('''{ _id: 4, name: "Fred Brown", friends: ["Joe Lee"],
                hobbies : [ "travel", "ceramics", "golf" ] }'''))


        def lookupDoc = graphLookup('contacts', new BsonString('$friends'), 'friends', 'name', 'golfers',
                new GraphLookupOptions()
                        .restrictSearchWithMatch(eq('hobbies', 'golf')))

        when:
        def results = fromHelper.aggregate([lookupDoc,
                                            unwind('$golfers'),
                                            sort(new Document('_id', 1)
                                                    .append('golfers._id', 1))])

        then:
        results.subList(0, 4) == [
                Document.parse('''{ _id: 0, name: "Bob Smith", friends: ["Anna Jones", "Chris Green"],
                        hobbies : ["tennis", "unicycling", "golf"], golfers: {_id: 0, name: "Bob Smith",
                        friends: ["Anna Jones", "Chris Green"], hobbies : ["tennis", "unicycling", "golf"] } }'''),
                Document.parse('''{ _id: 0, name: "Bob Smith", friends: ["Anna Jones", "Chris Green"],
                       hobbies: ["tennis", "unicycling", "golf"], golfers:{ _id: 1, name: "Anna Jones",
                       friends: ["Bob Smith", "Chris Green", "Joe Lee"], hobbies : ["archery", "golf", "woodworking"] } } }'''),
                Document.parse('''{ _id: 0, name: "Bob Smith", friends: ["Anna Jones", "Chris Green"],
                       hobbies: ["tennis", "unicycling", "golf"], golfers: { _id: 3, name: "Joe Lee",
                       friends: ["Anna Jones", "Fred Brown"], hobbies : [ "tennis", "golf", "topiary" ] } }'''),
                Document.parse('''{ _id: 0, name: "Bob Smith", friends: ["Anna Jones", "Chris Green"],
                       hobbies: ["tennis", "unicycling", "golf"], golfers:{ _id: 4, name: "Fred Brown", friends: ["Joe Lee"],
                       hobbies : [ "travel", "ceramics", "golf" ] } }''')
        ]

        cleanup:
        fromHelper?.drop()
    }

    @IgnoreIf({ serverVersionLessThan(3, 4) })
    def '$bucket'() {
        given:
        def helper = getCollectionHelper()

        helper.drop()

        helper.insertDocuments(Document.parse('{screenSize: 30}'))
        helper.insertDocuments(Document.parse('{screenSize: 24}'))
        helper.insertDocuments(Document.parse('{screenSize: 42}'))
        helper.insertDocuments(Document.parse('{screenSize: 22}'))
        helper.insertDocuments(Document.parse('{screenSize: 55}'))
        helper.insertDocuments(Document.parse('{screenSize: 155}'))
        helper.insertDocuments(Document.parse('{screenSize: 75}'))

        def bucket = bucket('$screenSize', [0, 24, 32, 50, 70], new BucketOptions()
                .defaultBucket('monster')
                .output(sum('count', 1), push('matches', '$screenSize')))

        when:
        def results = helper.aggregate([sort(new Document('screenSize', 1)), bucket])

        then:
        results == [
                Document.parse('{_id: 0, count: 1, matches: [22]}'),
                Document.parse('{_id: 24, count: 2, matches: [24, 30]}'),
                Document.parse('{_id: 32, count: 1, matches: [42]}'),
                Document.parse('{_id: 50, count: 1, matches: [55]}'),
                Document.parse('{_id: "monster", count: 2, matches: [75, 155]}')
        ]
        cleanup:
        helper?.drop()
    }

    @IgnoreIf({ serverVersionLessThan(3, 4) })
    def '$bucketAuto'() {
        given:
        def helper = getCollectionHelper()

        helper.drop()

        (1..100).each {
            helper.insertDocuments(Document.parse("{price: ${it * 2}}"))
        }

        when:
        def results = helper.aggregate([bucketAuto('$price', 10)])

        then:
        results[0]._id.min == 2
        results[0].count == 10

        results[-1]._id.max == 200

        when:
        results = helper.aggregate([bucketAuto('$price', 7)])

        then:
        results[0]._id.min == 2
        results[0].count == 14

        results[-1]._id.max == 200
        results[-1].count == 16

        cleanup:
        helper?.drop()
    }

    @IgnoreIf({ serverVersionLessThan(3, 4) })
    def '$bucketAuto with options'() {
        given:
        def helper = getCollectionHelper()

        helper.drop()

        (0..2000).each {
            def document = new Document('price', it * 5.01D)
            helper.insertDocuments(document)
        }

        when:
        def results = helper.aggregate([bucketAuto('$price', 10, new BucketAutoOptions()
            .granularity(BucketGranularity.POWERSOF2)
            .output(sum('count', 1), avg('avgPrice', '$price')))])

        then:
        results.size() == 5
        results[0].count != null
        results[0].avgPrice != null

        cleanup:
        helper?.drop()
    }

    @IgnoreIf({ serverVersionLessThan(3, 4) })
    def '$count'() {
        given:
        def helper = getCollectionHelper()

        helper.drop()

        def total = 3
        def documents = []
        (1..total).each {
            documents.add(new BsonDocument())
        }
        helper.insertDocuments(documents)

        when:
        def results = helper.aggregate([count()])

        then:
        results[0].count == total

        when:
        results = helper.aggregate([count('count')])

        then:
        results[0].count == total

        when:
        results = helper.aggregate([count('total')])

        then:
        results[0].total == total

        cleanup:
        helper?.drop()
    }

    @IgnoreIf({ serverVersionLessThan(3, 4) })
    def '$sortByCount'() {
        given:
        def helper = getCollectionHelper()

        when:
        helper.drop()

        helper.insertDocuments(Document.parse('{_id: 0, x: 1}'))
        helper.insertDocuments(Document.parse('{_id: 2, x: 1}'))
        helper.insertDocuments(Document.parse('{_id: 3, x: 0}'))

        def results = helper.aggregate([sortByCount('$x')])

        then:
        results == [Document.parse('{_id: 1, count: 2}'),
                    Document.parse('{_id: 0, count: 1}')]

        when:
        helper.drop()

        helper.insertDocuments(Document.parse('{_id: 0, x: 1.4}'))
        helper.insertDocuments(Document.parse('{_id: 2, x: 1.1}'))
        helper.insertDocuments(Document.parse('{_id: 3, x: 0.5}'))

        results = helper.aggregate([sortByCount(new Document('$floor', '$x'))])

        then:
        results == [Document.parse('{_id: 1, count: 2}'),
                    Document.parse('{_id: 0, count: 1}')]

        cleanup:
        helper?.drop()
    }

    @IgnoreIf({ serverVersionLessThan(4, 4) })
    def '$accumulator'() {
        given:
        def helper = getCollectionHelper()

        when:
        helper.drop()
        helper.insertDocuments(Document.parse('{_id: 1, x: "string"}'))
        def init = 'function() { return { x: "test string" } }'
        def accumulate = 'function(state) { return state }'
        def merge = 'function(state1, state2) { return state1 }'
        def accumulatorExpr = accumulator('testString', init, accumulate, merge);
        def results1 = helper.aggregate([group('$x', asList(accumulatorExpr))])

        then:
        results1.size() == 1
        results1.contains(Document.parse('{ _id: "string", testString: { x: "test string" } }'))

        when:
        helper.drop()
        helper.insertDocuments(Document.parse('{_id: 8751, title: "The Banquet", author: "Dante", copies: 2}'),
                Document.parse('{_id: 8752, title: "Divine Comedy", author: "Dante", copies: 1}'),
                Document.parse('{_id: 8645, title: "Eclogues", author: "Dante", copies: 2}'),
                Document.parse('{_id: 7000, title: "The Odyssey", author: "Homer", copies: 10}'),
                Document.parse('{_id: 7020, title: "Iliad", author: "Homer", copies: 10}'))
        def initFunction = 'function(initCount, initSum) { return { count: parseInt(initCount), sum: parseInt(initSum) } }';
        def accumulateFunction = 'function(state, numCopies) { return { count : state.count + 1, sum : state.sum + numCopies } }';
        def mergeFunction = 'function(state1, state2) { return { count : state1.count + state2.count, sum : state1.sum + state2.sum } }';
        def finalizeFunction = 'function(state) { return (state.sum / state.count) }';
        def accumulatorExpression = accumulator('avgCopies', initFunction, [ '0', '0' ], accumulateFunction,
                [ '$copies' ], mergeFunction, finalizeFunction)
        def results2 = helper.aggregate([group('$author', asList(
                new BsonField('minCopies', new Document('$min', '$copies')), accumulatorExpression,
                new BsonField('maxCopies', new Document('$max', '$copies'))))])

        then:
        results2.size() == 2
        results2.contains(Document.parse('{_id: "Dante", minCopies: 1, avgCopies: 1.6666666666666667, maxCopies : 2}'))
        results2.contains(Document.parse('{_id: "Homer", minCopies: 10, avgCopies: 10.0, maxCopies : 10}'))

        cleanup:
        helper?.drop()
    }

    @IgnoreIf({ serverVersionLessThan(3, 4) })
    def '$addFields'() {
        given:
        def helper = getCollectionHelper()

        when:
        helper.drop()
        helper.insertDocuments(Document.parse('{_id: 0, a: 1}'))
        def results = helper.aggregate([addFields(new Field('newField', null))])

        then:
        results == [Document.parse('{_id: 0, a: 1, newField: null}')]

        when:
        helper.drop()
        helper.insertDocuments(Document.parse('{_id: 0, a: 1}'))
        results = helper.aggregate([addFields(new Field('newField', 'hello'))])

        then:
        results == [Document.parse('{_id: 0, a: 1, newField: "hello"}')]

        when:
        helper.drop()
        helper.insertDocuments(Document.parse('{_id: 0, a: 1}'))
        results = helper.aggregate([addFields(new Field('b', '$a'))])

        then:
        results == [Document.parse('{_id: 0, a: 1, b: 1}')]

        when:
        helper.drop()
        helper.insertDocuments(Document.parse('{_id: 0, a: 1}'))
        results = helper.aggregate([addFields(new Field('this', '$$CURRENT'))])

        then:
        results == [Document.parse('{_id: 0, a: 1, this: {_id: 0, a: 1}}')]

        when:
        helper.drop()
        helper.insertDocuments(Document.parse('{_id: 0, a: 1}'))
        results = helper.aggregate([addFields(new Field('myNewField',
                                                        new Document('c', 3).append('d', 4)))])

        then:
        results == [Document.parse('{_id: 0, a: 1, myNewField: {c: 3, d: 4}}')]

        when:
        helper.drop()
        helper.insertDocuments(Document.parse('{_id: 0, a: 1}'))
        results = helper.aggregate([addFields(new Field('alt3', new Document('$lt', asList('$a', 3))))])

        then:
        results == [Document.parse('{_id: 0, a: 1, alt3: true}')]

        when:
        helper.drop()
        helper.insertDocuments(Document.parse('{_id: 0, a: 1}'))
        results = helper.aggregate([addFields(new Field('b', 3), new Field('c', 5))])

        then:
        results == [Document.parse('{_id: 0, a: 1, b: 3, c: 5}')]

        when:
        helper.drop()
        helper.insertDocuments(Document.parse('{_id: 0, a: 1}'))
        results = helper.aggregate([addFields(new Field('a', [1, 2, 3]))])

        then:
        results == [Document.parse('{_id: 0, a: [1, 2, 3]}')]

        cleanup:
        helper?.drop()
    }

    @IgnoreIf({ serverVersionLessThan(4, 2) })
    def '$set'() {
        expect:
        aggregate([set(new Field('c', '$y'))]) == [new Document(a).append('c', 'a'),
                                                   new Document(b).append('c', 'b'),
                                                   new Document(c).append('c', 'c')]
    }

    @IgnoreIf({ serverVersionLessThan(3, 4) })
    def '$replaceRoot'() {
        given:
        def helper = getCollectionHelper()
        def results = []

        when:
        helper.drop()
        helper.insertDocuments(Document.parse('{_id: 0, a1: {b: 1}, a2: 2}'))
        results = helper.aggregate([replaceRoot('$a1')])

        then:
        results == [Document.parse('{b: 1}')]

        when:
        helper.drop()
        helper.insertDocuments(Document.parse('{_id: 0, a1: {b: {c1: 4, c2: 5}}, a2: 2}'))
        results = helper.aggregate([replaceRoot('$a1.b')])

        then:
        results == [Document.parse('{c1: 4, c2: 5}')]

        when:
        helper.drop()
        helper.insertDocuments(Document.parse('{_id: 0, a1: {b: 1, _id: 7}, a2: 2}'))
        results = helper.aggregate([replaceRoot('$a1')])

        then:
        results == [Document.parse('{b: 1, _id: 7}')]
    }

    @IgnoreIf({ serverVersionLessThan(4, 2) })
    def '$replaceWith'() {
        given:
        def helper = getCollectionHelper()
        def results = []

        when:
        helper.drop()
        helper.insertDocuments(Document.parse('{_id: 0, a1: {b: 1}, a2: 2}'))
        results = helper.aggregate([replaceWith('$a1')])

        then:
        results == [Document.parse('{b: 1}')]

        when:
        helper.drop()
        helper.insertDocuments(Document.parse('{_id: 0, a1: {b: {c1: 4, c2: 5}}, a2: 2}'))
        results = helper.aggregate([replaceWith('$a1.b')])

        then:
        results == [Document.parse('{c1: 4, c2: 5}')]

        when:
        helper.drop()
        helper.insertDocuments(Document.parse('{_id: 0, a1: {b: 1, _id: 7}, a2: 2}'))
        results = helper.aggregate([replaceWith('$a1')])

        then:
        results == [Document.parse('{b: 1, _id: 7}')]
    }

    @IgnoreIf({ serverVersionLessThan(4, 4) })
    def '$unionWith'() {
        given:
        def coll1Helper = getCollectionHelper(new MongoNamespace(getDatabaseName(), 'coll1'))
        def coll2Helper = getCollectionHelper(new MongoNamespace(getDatabaseName(), 'coll2'))

        coll1Helper.drop()
        coll2Helper.drop()

        coll1Helper.insertDocuments(
                Document.parse('{ "name1" : "almonds" }'),
                Document.parse('{ "name1" : "cookies" }'))

        coll2Helper.insertDocuments(
                Document.parse('{ "name2" : "cookies" }'),
                Document.parse('{ "name2" : "cookies" }'),
                Document.parse('{ "name2" : "pecans" }'))

        def pipeline = asList(match(eq('name2', 'cookies')), project(fields(excludeId(), computed('name', '$name2'))),
                sort(ascending('name')))

        when:
        def results = coll1Helper.aggregate([project(fields(excludeId(), computed('name', '$name1'))),
                                             unionWith('coll2', pipeline)])

        then:
        results == [
                Document.parse('{ name: "almonds" }'),
                Document.parse('{ name: "cookies" }'),
                Document.parse('{ name: "cookies" }'),
                Document.parse('{ name: "cookies" }') ]

        cleanup:
        coll1Helper?.drop()
        coll2Helper?.drop()
    }

    @IgnoreIf({ serverVersionLessThan(5, 2) })
    def '$setWindowFields'(Bson preSortBy, Object partitionBy, Bson sortBy, WindowedComputation output, List<Object> expectedFieldValues) {
        given:
        ZoneId utc = ZoneId.of(ZoneOffset.UTC.getId())
        getCollectionHelper().drop()
        Document[] original = [
                new Document('partitionId', 1)
                        .append('num1', 1)
                        .append('num2', -1)
                        .append('numMissing', 1)
                        .append('date', LocalDateTime.ofInstant(Instant.ofEpochSecond(1), utc)),
                new Document('partitionId', 1)
                        .append('num1', 2)
                        .append('num2', -2)
                        .append('date', LocalDateTime.ofInstant(Instant.ofEpochSecond(2), utc)),
                new Document('partitionId', 2)
                        .append('num1', 3)
                        .append('num2', -3)
                        .append('numMissing', 3)
                        .append('date', LocalDateTime.ofInstant(Instant.ofEpochSecond(3), utc))]
        getCollectionHelper().insertDocuments(original)
        List<Bson> stages = [
                setWindowFields(partitionBy, sortBy, output),
                sort(ascending('num1'))
        ]
        if (preSortBy != null) {
            stages.add(0, sort(preSortBy))
        }
        List<Document> actual = aggregate(stages)
        List<Object> actualFieldValues = actual.stream()
                .map { doc -> doc.get('result') }
                .collect(toList())

        expect:
        actualFieldValues.size() == expectedFieldValues.size()
        for (int i = 0; i < actualFieldValues.size(); i++) {
            Object actualV = actualFieldValues.get(i)
            Object expectedV = expectedFieldValues.get(i)
            if (actualV instanceof Collection && expectedV instanceof Set) {
                assert ((Collection) actualV).toSet() == expectedV
            } else {
                assert actualV == expectedV
            }
        }

        where:
        preSortBy | partitionBy | sortBy | output | expectedFieldValues
        null | null | null | WindowedComputations
                .sum('result', '$num1', null) | [6, 6, 6]
        null | null | null | WindowedComputations
                .sum('result', '$num1', documents(UNBOUNDED, UNBOUNDED)) | [6, 6, 6]
        null | '$partitionId' | ascending('num1') | WindowedComputations
                .sum('result', '$num1', range(0, UNBOUNDED)) | [3, 2, 3]
        null | null | ascending('num1') | WindowedComputations
                .sum('result', '$num1', range(CURRENT, Integer.MAX_VALUE)) | [6, 5, 3]
        null | null | ascending('num1') | WindowedComputations
                .of(new BsonField('result', new Document('$sum', '$num1')
                        .append('window', Windows.of(
                                new Document('range', asList('current', Integer.MAX_VALUE))).toBsonDocument()))) | [6, 5, 3]
        null | null | ascending('date') | WindowedComputations
                .avg('result', '$num1', timeRange(-1, 0, MongoTimeUnit.QUARTER)) | [1, 1.5, 2]
        null | null | null | WindowedComputations
                .stdDevSamp('result', '$num1', documents(UNBOUNDED, UNBOUNDED)) | [1.0, 1.0, 1.0]
        null | null | ascending('num1') | WindowedComputations
                .stdDevPop('result', '$num1', documents(CURRENT, CURRENT)) | [0, 0, 0]
        null | null | ascending('num1') | WindowedComputations
                .min('result', '$num1', documents(-1, 0)) | [1, 1, 2]
        null | new Document('gid', '$partitionId') | ascending('num1') | WindowedComputations
                .minN('result', '$num1',
                        new Document('$cond', new Document('if', new Document('$eq', asList('$gid', 1)))
                                .append('then', 2).append('else', 2)),
                        documents(-1, 0)) | [ [1].toSet(), [1, 2].toSet(), [3].toSet() ]
        null | null | null | WindowedComputations
                .max('result', '$num1', null) | [3, 3, 3]
        null | null | ascending('num1') | WindowedComputations
                .maxN('result', '$num1', 2, documents(-1, 0)) | [ [1].toSet(), [1, 2].toSet(), [2, 3].toSet() ]
        null | '$partitionId' | null | WindowedComputations
                .count('result', null) | [2, 2, 1]
        null | null | ascending('num1') | WindowedComputations
                .derivative('result', '$num2', documents(UNBOUNDED, UNBOUNDED)) | [-1, -1, -1]
        null | null | ascending('date') | WindowedComputations
                .timeDerivative('result', '$num2', documents(UNBOUNDED, UNBOUNDED), MongoTimeUnit.MILLISECOND) | [-0.001, -0.001, -0.001]
        null | null | ascending('num1') | WindowedComputations
                .integral('result', '$num2', documents(UNBOUNDED, UNBOUNDED)) | [-4, -4, -4]
        null | null | ascending('date') | WindowedComputations
                .timeIntegral('result', '$num2', documents(UNBOUNDED, UNBOUNDED), MongoTimeUnit.SECOND) | [-4, -4, -4]
        null | null | null | WindowedComputations
                .covarianceSamp('result', '$num1', '$num2', documents(UNBOUNDED, UNBOUNDED)) | [-1.0, -1.0, -1.0]
        null | null | ascending('num1') | WindowedComputations
                .covariancePop('result', '$num1', '$num2', documents(CURRENT, CURRENT)) | [0, 0, 0]
        null | null | ascending('num1') | WindowedComputations
                .expMovingAvg('result', '$num1', 1) | [1, 2, 3]
        null | null | ascending('num1') | WindowedComputations
                .expMovingAvg('result', '$num1', 0.5) | [1.0, 1.5, 2.25]
        null | null | descending('num1') | WindowedComputations
                .push('result', '$num1', documents(UNBOUNDED, CURRENT)) | [ [3, 2, 1], [3, 2], [3] ]
        null | null | ascending('num1') | WindowedComputations
                .addToSet('result', '$partitionId', documents(UNBOUNDED, -1)) | [ [], [1], [1] ]
        null | null | ascending('num1') | WindowedComputations
                .first('result', '$num1', documents(UNBOUNDED, UNBOUNDED)) | [ 1, 1, 1 ]
        null | null | descending('num1') | WindowedComputations
                .firstN('result', '$num1', 2, documents(UNBOUNDED, UNBOUNDED)) | [ [3, 2], [3, 2], [3, 2] ]
        null | null | ascending('num1') | WindowedComputations
                .last('result', '$num1', documents(UNBOUNDED, UNBOUNDED)) | [ 3, 3, 3 ]
        null | null | ascending('num1') | WindowedComputations
                .lastN('result', '$num1', 2, documents(UNBOUNDED, UNBOUNDED)) | [ [2, 3], [2, 3], [2, 3] ]
        null | null | ascending('num1') | WindowedComputations
                .shift('result', '$num1', -3, 1) | [ 2, 3, -3 ]
        null | null | ascending('num1') | WindowedComputations
                .documentNumber('result') | [ 1, 2, 3 ]
        null | null | ascending('partitionId') | WindowedComputations
                .rank('result') | [ 1, 1, 3 ]
        null | null | ascending('partitionId') | WindowedComputations
                .denseRank('result') | [ 1, 1, 2 ]
        null | null | null | WindowedComputations
                .bottom('result', ascending('num1'), '$num1', null) | [ 3, 3, 3 ]
        null | new Document('gid', '$partitionId') | descending('num1') | WindowedComputations
                .bottomN('result', ascending('num1'), '$num1',
                        new Document('$cond', new Document('if', new Document('$eq', asList('$gid', 1)))
                                .append('then', 2).append('else', 2)),
                        null) | [ [1, 2], [1, 2], [3] ]
        null | null | descending('num1') | WindowedComputations
                .topN('result', ascending('num1'), '$num1', 2, null) | [ [1, 2], [1, 2], [1, 2] ]
        null | null | null | WindowedComputations
                .top('result', ascending('num1'), '$num1', null) | [ 1, 1, 1 ]
        ascending('num1') | null | null | WindowedComputations
                .locf('result', '$numMissing') | [ 1, 1, 3 ]
        null | null | ascending('num1') | WindowedComputations
                .linearFill('result', '$numMissing') | [ 1, 2, 3 ]
    }

    @IgnoreIf({ serverVersionLessThan(5, 0) })
    def '$setWindowFields with multiple output'() {
        given:
        getCollectionHelper().drop()
        Document[] original = [new Document('num', 1)]
        getCollectionHelper().insertDocuments(original)
        List<Document> actual = aggregate([
                setWindowFields(null, null, [
                        WindowedComputations.count('count', null),
                        WindowedComputations.max('max', '$num', null)]),
                project(fields(excludeId()))])

        expect:
        actual.size() == 1
        actual.get(0) == original[0].append('count', 1).append('max', 1)
    }

    @IgnoreIf({ serverVersionLessThan(5, 0) })
    def '$setWindowFields with empty output'() {
        given:
        getCollectionHelper().drop()
        Document[] original = [new Document('num', 1)]
        getCollectionHelper().insertDocuments(original)
        List<Document> actual = aggregate([
                setWindowFields(null, null, []),
                project(fields(excludeId()))])

        expect:
        actual.size() == 1
        actual.get(0) == original[0]
    }

<<<<<<< HEAD
    @IgnoreIf({ serverVersionLessThan(5, 1) })
    def '$densify'(String field, String partitionByField, Bson densifyStage, List<Object> expectedFieldValues) {
        given:
        getCollectionHelper().drop()
        Document[] docs = [
                new Document('partitionId', 1)
                        .append('num', 1)
                        .append('date', Instant.ofEpochMilli(BigInteger.TWO.pow(32).longValueExact())),
                new Document('partitionId', 1)
                        .append('num', 3)
                        .append('date', Instant.ofEpochMilli(BigInteger.TWO.pow(33).longValueExact())),
                new Document('partitionId', 2)
                        .append('num', new BsonDecimal128(new Decimal128(new BigDecimal('4.1'))))
                        .append('date', Instant.ofEpochMilli(BigInteger.TWO.pow(34).longValueExact()))]
        getCollectionHelper().insertDocuments(docs)
        Bson sortSpec = partitionByField == null ? ascending(field) : ascending(partitionByField, field)
        List<Object> actualFieldValues = aggregate([
                densifyStage,
                sort(sortSpec),
                project(fields(include(field), exclude('_id')))])
                .stream()
                .map { doc -> doc.get(field) }
                .map { e -> e instanceof Date ? ((Date) e).toInstant() : e }
=======
    @IgnoreIf({ serverVersionLessThan(5, 3) })
    def '$fill'(Bson preSortBy, String field, Bson fillStage, List<Object> expectedFieldValues) {
        given:
        getCollectionHelper().drop()
        Document[] docs = [
                new Document('partition', new Document('id', 10))
                        .append('_id', 1)
                        .append('field1', 1)
                        .append('doc', new Document('field2', 1)),
                new Document('partition', new Document('id', 10))
                        .append('_id', 2)
                        .append('doc', null),
                new Document('partition', new Document('id', 20))
                        .append('_id', 3)
                        .append('field1', 3)
                        .append('doc', new Document('field2', 3))]
        getCollectionHelper().insertDocuments(docs)
        String resultField = 'result'
        List<Bson> stages = [
                fillStage,
                project(fields(computed(resultField, '$' + field))),
                sort(ascending('_id'))
        ]
        if (preSortBy != null) {
            stages.add(0, sort(preSortBy))
        }
        List<Object> actualFieldValues = aggregate(stages)
                .stream()
                .map { doc -> doc.get(resultField) }
>>>>>>> b68b5807
                .collect(toList())

        expect:
        actualFieldValues == expectedFieldValues

        where:
<<<<<<< HEAD
        field | partitionByField | densifyStage | expectedFieldValues
        'num' | null | densify(field, fullRangeWithStep(new Decimal128(BigDecimal.ONE))) |
                [1, 2, 3, 4, 4.1]
        'num' | null | densify(field, rangeWithStep(-1.0, 5.0, 1.0)) |
                [-1, 0, 1, 2, 3, 4, 4.1]
        'num' | null | densify(field, rangeWithStep(BigDecimal.ONE, BigDecimal.ONE, BigDecimal.ONE)) |
                [1, 3, 4.1]
        'num' | 'partitionId' | densify(field, fullRangeWithStep(1), densifyOptions().partitionByFields(partitionByField)) |
                [1, 2, 3, 4, 1, 2, 3, 4, 4.1]
        'num' | 'partitionId' | densify(field, partitionRangeWithStep(1), densifyOptions().partitionByFields([partitionByField])) |
                [1, 2, 3, 4.1]
        'date' | null | densify(field, rangeWithStep(Instant.EPOCH, Instant.ofEpochMilli(BigInteger.TWO.pow(32).longValueExact()) + 1,
                // there is a server bug that prevents using `step` larger than 2^31 - 1 in versions before 6.1
                BigInteger.TWO.pow(31).longValueExact() - 1, MongoTimeUnit.MILLISECOND)) |
                [Instant.EPOCH,
                 Instant.ofEpochMilli(BigInteger.TWO.pow(31).longValueExact() - 1),
                 Instant.ofEpochMilli(BigInteger.TWO.pow(32).longValueExact() - 2),
                 Instant.ofEpochMilli(BigInteger.TWO.pow(32).longValueExact()),
                 Instant.ofEpochMilli(BigInteger.TWO.pow(33).longValueExact()),
                 Instant.ofEpochMilli(BigInteger.TWO.pow(34).longValueExact())]
=======
        preSortBy| field | fillStage | expectedFieldValues
        null | 'doc.field2' | fill(
                fillOptions().partitionByFields('p1', 'p2'),
                FillComputation.value(field, '$partition.id')) |
                [1, 10, 3]
        null | 'doc.field2' | fill(
                fillOptions().sortBy(ascending('_id')),
                FillComputation.linear(field), FillComputation.locf('newField')) |
                [1, 2, 3]
        null | 'field1' | fill(
                // https://jira.mongodb.org/browse/SERVER-67284 prevents specifying partitionByField('partition.id')
                fillOptions().partitionBy(new Document('p', '$partition.id')).sortBy(descending('_id')),
                FillComputation.locf('field1')) |
                [1, null, 3]
        descending('_id') | 'field1' | fill(
                fillOptions(),
                FillComputation.locf('field1'))|
                [1, 3, 3]
>>>>>>> b68b5807
    }
}<|MERGE_RESOLUTION|>--- conflicted
+++ resolved
@@ -19,11 +19,8 @@
 import com.mongodb.MongoCommandException
 import com.mongodb.MongoNamespace
 import com.mongodb.OperationFunctionalSpecification
-<<<<<<< HEAD
 import org.bson.BsonDecimal128
-=======
 import com.mongodb.client.model.fill.FillComputation
->>>>>>> b68b5807
 import org.bson.BsonDocument
 import org.bson.BsonString
 import org.bson.Document
@@ -1299,7 +1296,6 @@
         actual.get(0) == original[0]
     }
 
-<<<<<<< HEAD
     @IgnoreIf({ serverVersionLessThan(5, 1) })
     def '$densify'(String field, String partitionByField, Bson densifyStage, List<Object> expectedFieldValues) {
         given:
@@ -1323,7 +1319,34 @@
                 .stream()
                 .map { doc -> doc.get(field) }
                 .map { e -> e instanceof Date ? ((Date) e).toInstant() : e }
-=======
+                .collect(toList())
+
+        expect:
+        actualFieldValues == expectedFieldValues
+
+        where:
+        field | partitionByField | densifyStage | expectedFieldValues
+        'num' | null | densify(field, fullRangeWithStep(new Decimal128(BigDecimal.ONE))) |
+                [1, 2, 3, 4, 4.1]
+        'num' | null | densify(field, rangeWithStep(-1.0, 5.0, 1.0)) |
+                [-1, 0, 1, 2, 3, 4, 4.1]
+        'num' | null | densify(field, rangeWithStep(BigDecimal.ONE, BigDecimal.ONE, BigDecimal.ONE)) |
+                [1, 3, 4.1]
+        'num' | 'partitionId' | densify(field, fullRangeWithStep(1), densifyOptions().partitionByFields(partitionByField)) |
+                [1, 2, 3, 4, 1, 2, 3, 4, 4.1]
+        'num' | 'partitionId' | densify(field, partitionRangeWithStep(1), densifyOptions().partitionByFields([partitionByField])) |
+                [1, 2, 3, 4.1]
+        'date' | null | densify(field, rangeWithStep(Instant.EPOCH, Instant.ofEpochMilli(BigInteger.TWO.pow(32).longValueExact()) + 1,
+                // there is a server bug that prevents using `step` larger than 2^31 - 1 in versions before 6.1
+                BigInteger.TWO.pow(31).longValueExact() - 1, MongoTimeUnit.MILLISECOND)) |
+                [Instant.EPOCH,
+                 Instant.ofEpochMilli(BigInteger.TWO.pow(31).longValueExact() - 1),
+                 Instant.ofEpochMilli(BigInteger.TWO.pow(32).longValueExact() - 2),
+                 Instant.ofEpochMilli(BigInteger.TWO.pow(32).longValueExact()),
+                 Instant.ofEpochMilli(BigInteger.TWO.pow(33).longValueExact()),
+                 Instant.ofEpochMilli(BigInteger.TWO.pow(34).longValueExact())]
+    }
+
     @IgnoreIf({ serverVersionLessThan(5, 3) })
     def '$fill'(Bson preSortBy, String field, Bson fillStage, List<Object> expectedFieldValues) {
         given:
@@ -1353,35 +1376,12 @@
         List<Object> actualFieldValues = aggregate(stages)
                 .stream()
                 .map { doc -> doc.get(resultField) }
->>>>>>> b68b5807
                 .collect(toList())
 
         expect:
         actualFieldValues == expectedFieldValues
 
         where:
-<<<<<<< HEAD
-        field | partitionByField | densifyStage | expectedFieldValues
-        'num' | null | densify(field, fullRangeWithStep(new Decimal128(BigDecimal.ONE))) |
-                [1, 2, 3, 4, 4.1]
-        'num' | null | densify(field, rangeWithStep(-1.0, 5.0, 1.0)) |
-                [-1, 0, 1, 2, 3, 4, 4.1]
-        'num' | null | densify(field, rangeWithStep(BigDecimal.ONE, BigDecimal.ONE, BigDecimal.ONE)) |
-                [1, 3, 4.1]
-        'num' | 'partitionId' | densify(field, fullRangeWithStep(1), densifyOptions().partitionByFields(partitionByField)) |
-                [1, 2, 3, 4, 1, 2, 3, 4, 4.1]
-        'num' | 'partitionId' | densify(field, partitionRangeWithStep(1), densifyOptions().partitionByFields([partitionByField])) |
-                [1, 2, 3, 4.1]
-        'date' | null | densify(field, rangeWithStep(Instant.EPOCH, Instant.ofEpochMilli(BigInteger.TWO.pow(32).longValueExact()) + 1,
-                // there is a server bug that prevents using `step` larger than 2^31 - 1 in versions before 6.1
-                BigInteger.TWO.pow(31).longValueExact() - 1, MongoTimeUnit.MILLISECOND)) |
-                [Instant.EPOCH,
-                 Instant.ofEpochMilli(BigInteger.TWO.pow(31).longValueExact() - 1),
-                 Instant.ofEpochMilli(BigInteger.TWO.pow(32).longValueExact() - 2),
-                 Instant.ofEpochMilli(BigInteger.TWO.pow(32).longValueExact()),
-                 Instant.ofEpochMilli(BigInteger.TWO.pow(33).longValueExact()),
-                 Instant.ofEpochMilli(BigInteger.TWO.pow(34).longValueExact())]
-=======
         preSortBy| field | fillStage | expectedFieldValues
         null | 'doc.field2' | fill(
                 fillOptions().partitionByFields('p1', 'p2'),
@@ -1400,6 +1400,5 @@
                 fillOptions(),
                 FillComputation.locf('field1'))|
                 [1, 3, 3]
->>>>>>> b68b5807
     }
 }