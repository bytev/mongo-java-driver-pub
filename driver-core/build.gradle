--- conflicted
+++ resolved
@@ -27,7 +27,6 @@
     pomName = 'MongoDB Java Driver Core'
 }
 
-<<<<<<< HEAD
 sourceSets {
     main {
         java {
@@ -45,8 +44,6 @@
     failOnErrors = false
 }
 
-=======
->>>>>>> 806813cd
 dependencies {
     compile project(':bson')
 
