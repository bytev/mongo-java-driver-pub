/*
 * Copyright (c) 2008-2016 MongoDB, Inc.
 *
 * Licensed under the Apache License, Version 2.0 (the "License");
 * you may not use this file except in compliance with the License.
 * You may obtain a copy of the License at
 *
 *   http://www.apache.org/licenses/LICENSE-2.0
 *
 * Unless required by applicable law or agreed to in writing, software
 * distributed under the License is distributed on an "AS IS" BASIS,
 * WITHOUT WARRANTIES OR CONDITIONS OF ANY KIND, either express or implied.
 * See the License for the specific language governing permissions and
 * limitations under the License.
 */

package com.mongodb;

import com.mongodb.annotations.Immutable;
import com.mongodb.annotations.NotThreadSafe;
import com.mongodb.connection.ConnectionPoolSettings;
import com.mongodb.connection.ServerSettings;
import com.mongodb.connection.SocketSettings;
import com.mongodb.connection.SslSettings;
import com.mongodb.event.ClusterListener;
import com.mongodb.event.CommandListener;
import com.mongodb.event.ServerListener;
import com.mongodb.event.ServerMonitorListener;
import org.bson.codecs.configuration.CodecRegistry;

import javax.net.SocketFactory;
import javax.net.ssl.SSLSocketFactory;
import java.nio.charset.Charset;
import java.util.ArrayList;
import java.util.Collections;
import java.util.List;

import static com.mongodb.assertions.Assertions.isTrueArgument;
import static com.mongodb.assertions.Assertions.notNull;
import static java.util.concurrent.TimeUnit.MILLISECONDS;

/**
 * <p>Various settings to control the behavior of a {@code MongoClient}.</p>
 *
 * <p>Note: This class is a replacement for {@code MongoOptions}, to be used with {@code MongoClient}.  The main difference in behavior is
 * that the default write concern is {@code WriteConcern.ACKNOWLEDGED}.</p>
 *
 * @see MongoClient
 * @since 2.10.0
 */
@Immutable
public class MongoClientOptions {

    private static final SocketFactory DEFAULT_SSL_SOCKET_FACTORY = SSLSocketFactory.getDefault();
    private static final SocketFactory DEFAULT_SOCKET_FACTORY = SocketFactory.getDefault();

    private final String description;
    private final String applicationName;
    private final ReadPreference readPreference;
    private final WriteConcern writeConcern;
    private final ReadConcern readConcern;
    private final CodecRegistry codecRegistry;

    private final int minConnectionsPerHost;
    private final int maxConnectionsPerHost;
    private final int threadsAllowedToBlockForConnectionMultiplier;
    private final int serverSelectionTimeout;
    private final int maxWaitTime;
    private final int maxConnectionIdleTime;
    private final int maxConnectionLifeTime;

    private final int connectTimeout;
    private final int socketTimeout;
    private final boolean socketKeepAlive;
    private final boolean sslEnabled;
    private final boolean sslInvalidHostNameAllowed;
    private final boolean alwaysUseMBeans;
    private final int heartbeatFrequency;
    private final int minHeartbeatFrequency;
    private final int heartbeatConnectTimeout;
    private final int heartbeatSocketTimeout;
    private final int localThreshold;

    private final String requiredReplicaSetName;
    private final DBDecoderFactory dbDecoderFactory;
    private final DBEncoderFactory dbEncoderFactory;
    private final SocketFactory socketFactory;
    private final boolean cursorFinalizerEnabled;
    private final ConnectionPoolSettings connectionPoolSettings;
    private final SocketSettings socketSettings;
    private final ServerSettings serverSettings;
    private final SocketSettings heartbeatSocketSettings;
    private final SslSettings sslSettings;
    private final List<CommandListener> commandListeners;
    private final List<ClusterListener> clusterListeners;
    private final List<ServerListener> serverListeners;
    private final List<ServerMonitorListener> serverMonitorListeners;

    private MongoClientOptions(final Builder builder) {
        description = builder.description;
        applicationName = builder.applicationName;
        minConnectionsPerHost = builder.minConnectionsPerHost;
        maxConnectionsPerHost = builder.maxConnectionsPerHost;
        threadsAllowedToBlockForConnectionMultiplier = builder.threadsAllowedToBlockForConnectionMultiplier;
        serverSelectionTimeout = builder.serverSelectionTimeout;
        maxWaitTime = builder.maxWaitTime;
        maxConnectionIdleTime = builder.maxConnectionIdleTime;
        maxConnectionLifeTime = builder.maxConnectionLifeTime;
        connectTimeout = builder.connectTimeout;
        socketTimeout = builder.socketTimeout;
        socketKeepAlive = builder.socketKeepAlive;
        readPreference = builder.readPreference;
        writeConcern = builder.writeConcern;
        readConcern = builder.readConcern;
        codecRegistry = builder.codecRegistry;
        sslEnabled = builder.sslEnabled;
        sslInvalidHostNameAllowed = builder.sslInvalidHostNameAllowed;
        alwaysUseMBeans = builder.alwaysUseMBeans;
        heartbeatFrequency = builder.heartbeatFrequency;
        minHeartbeatFrequency = builder.minHeartbeatFrequency;
        heartbeatConnectTimeout = builder.heartbeatConnectTimeout;
        heartbeatSocketTimeout = builder.heartbeatSocketTimeout;
        localThreshold = builder.localThreshold;
        requiredReplicaSetName = builder.requiredReplicaSetName;
        dbDecoderFactory = builder.dbDecoderFactory;
        dbEncoderFactory = builder.dbEncoderFactory;
        socketFactory = builder.socketFactory;
        cursorFinalizerEnabled = builder.cursorFinalizerEnabled;
        commandListeners = builder.commandListeners;
        clusterListeners = builder.clusterListeners;
        serverListeners = builder.serverListeners;
        serverMonitorListeners = builder.serverMonitorListeners;

        connectionPoolSettings = ConnectionPoolSettings.builder()
                                                       .minSize(getMinConnectionsPerHost())
                                                       .maxSize(getConnectionsPerHost())
                                                       .maxWaitQueueSize(getThreadsAllowedToBlockForConnectionMultiplier()
                                                                         * getConnectionsPerHost())
                                                       .maxWaitTime(getMaxWaitTime(), MILLISECONDS)
                                                       .maxConnectionIdleTime(getMaxConnectionIdleTime(), MILLISECONDS)
                                                       .maxConnectionLifeTime(getMaxConnectionLifeTime(), MILLISECONDS)
                                                       .build();

        socketSettings = SocketSettings.builder()
                                       .connectTimeout(getConnectTimeout(), MILLISECONDS)
                                       .readTimeout(getSocketTimeout(), MILLISECONDS)
                                       .keepAlive(isSocketKeepAlive())
                                       .build();
        heartbeatSocketSettings = SocketSettings.builder()
                                                .connectTimeout(getHeartbeatConnectTimeout(), MILLISECONDS)
                                                .readTimeout(getHeartbeatSocketTimeout(), MILLISECONDS)
                                                .keepAlive(isSocketKeepAlive())
                                                .build();

        ServerSettings.Builder serverSettingsBuilder = ServerSettings.builder()
                                                               .heartbeatFrequency(getHeartbeatFrequency(), MILLISECONDS)
                                                               .minHeartbeatFrequency(getMinHeartbeatFrequency(), MILLISECONDS);

        for (ServerListener cur : serverListeners) {
            serverSettingsBuilder.addServerListener(cur);
        }
        for (ServerMonitorListener cur : serverMonitorListeners) {
            serverSettingsBuilder.addServerMonitorListener(cur);
        }

        serverSettings = serverSettingsBuilder.build();

        try {
            sslSettings = SslSettings.builder()
                                     .enabled(sslEnabled)
                                     .invalidHostNameAllowed(sslInvalidHostNameAllowed)
                                     .build();
        } catch (MongoInternalException e) {
            // The error message from SslSettings needs to be translated to make sense for users of MongoClientOptions
            throw new MongoInternalException("By default, SSL connections are only supported on Java 7 or later.  If the application "
                                             + "must run on Java 6, you must set the MongoClientOptions.sslInvalidHostNameAllowed "
                                             + "property to false");
        }
    }

    /**
     * Creates a builder instance.
     *
     * @return a builder
     * @since 3.0.0
     */
    public static Builder builder() {
        return new Builder();
    }

    /**
     * Creates a builder instance.
     *
     * @param options existing MongoClientOptions to default the builder settings on.
     * @return a builder
     * @since 3.0.0
     */
    public static Builder builder(final MongoClientOptions options) {
        return new Builder(options);
    }

    /**
     * <p>Gets the description for this MongoClient, which is used in various places like logging and JMX.</p>
     *
     * <p>Default is null.</p>
     *
     * @return the description
     */
    public String getDescription() {
        return description;
    }

    /**
     * Gets the logical name of the application using this MongoClient.  The application name may be used by the client to identify
     * the application to the server, for use in server logs, slow query logs, and profile collection.
     *
     * <p>Default is null.</p>
     *
     * @return the application name, which may be null
     * @since 3.4
     * @mongodb.server.release 3.4
     */
    public String getApplicationName() {
        return applicationName;
    }

    /**
     * <p>The maximum number of connections allowed per host for this MongoClient instance. Those connections will be kept in a pool when
     * idle. Once the pool is exhausted, any operation requiring a connection will block waiting for an available connection.</p>
     *
     * <p>Default is 100.</p>
     *
     * @return the maximum size of the connection pool per host
     * @see MongoClientOptions#getThreadsAllowedToBlockForConnectionMultiplier()
     */
    public int getConnectionsPerHost() {
        return maxConnectionsPerHost;
    }

    /**
     * <p>The minimum number of connections per host for this MongoClient instance. Those connections will be kept in a pool when idle, and
     * the pool will ensure over time that it contains at least this minimum number.</p>
     *
     * <p>Default is 0.</p>
     *
     * @return the minimum size of the connection pool per host
     */
    public int getMinConnectionsPerHost() {
        return minConnectionsPerHost;
    }

    /**
     * <p>This multiplier, multiplied with the connectionsPerHost setting, gives the maximum number of threads that may be waiting for a
     * connection to become available from the pool. All further threads will get an exception right away. For example if connectionsPerHost
     * is 10 and threadsAllowedToBlockForConnectionMultiplier is 5, then up to 50 threads can wait for a connection.</p>
     *
     * <p>Default is 5.</p>
     *
     * @return the multiplier
     */
    public int getThreadsAllowedToBlockForConnectionMultiplier() {
        return threadsAllowedToBlockForConnectionMultiplier;
    }

    /**
     * <p>Gets the server selection timeout in milliseconds, which defines how long the driver will wait for server selection to
     * succeed before throwing an exception.</p>
     *
     * <p>Default is 30,000. A value of 0 means that it will timeout immediately if no server is available.  A negative value means to
     * wait indefinitely.</p>
     *
     * @return the server selection timeout in milliseconds.
     */
    public int getServerSelectionTimeout() {
        return serverSelectionTimeout;
    }

    /**
     * <p>The maximum wait time in milliseconds that a thread may wait for a connection to become available.</p>
     *
     * <p>Default is 120,000. A value of 0 means that it will not wait.  A negative value means to wait indefinitely.</p>
     *
     * @return the maximum wait time.
     */
    public int getMaxWaitTime() {
        return maxWaitTime;
    }

    /**
     * The maximum idle time of a pooled connection.  A zero value indicates no limit to the idle time.  A pooled connection that has
     * exceeded its idle time will be closed and replaced when necessary by a new connection.
     *
     * <p>Default is 0.</p>
     *
     * @return the maximum idle time, in milliseconds
     * @since 2.12
     */
    public int getMaxConnectionIdleTime() {
        return maxConnectionIdleTime;
    }

    /**
     * The maximum life time of a pooled connection.  A zero value indicates no limit to the life time.  A pooled connection that has
     * exceeded its life time will be closed and replaced when necessary by a new connection.
     *
     * <p>Default is 0.</p>
     *
     * @return the maximum life time, in milliseconds
     * @since 2.12
     */
    public int getMaxConnectionLifeTime() {
        return maxConnectionLifeTime;
    }

    /**
     * <p>The connection timeout in milliseconds.  A value of 0 means no timeout. It is used solely when establishing a new connection
     * {@link java.net.Socket#connect(java.net.SocketAddress, int) }</p>
     *
     * <p>Default is 10,000.</p>
     *
     * @return the socket connect timeout
     */
    public int getConnectTimeout() {
        return connectTimeout;
    }

    /**
     * <p>The socket timeout in milliseconds. It is used for I/O socket read and write operations {@link
     * java.net.Socket#setSoTimeout(int)}</p>
     *
     * <p>Default is 0 and means no timeout.</p>
     *
     * @return the socket timeout, in milliseconds
     */
    public int getSocketTimeout() {
        return socketTimeout;
    }

    /**
     * <p>This flag controls the socket keep alive feature that keeps a connection alive through firewalls {@link
     * java.net.Socket#setKeepAlive(boolean)}</p>
     *
     * <p>Default is {@code false}.</p>
     *
     * @return whether keep-alive is enabled on each socket
     */
    public boolean isSocketKeepAlive() {
        return socketKeepAlive;
    }

    /**
     * Gets the heartbeat frequency. This is the frequency that the driver will attempt to determine the current state of each server in the
     * cluster.
     *
     * <p>Default is 10,000.</p>
     *
     * @return the heartbeat frequency, in milliseconds
     * @since 2.12
     */
    public int getHeartbeatFrequency() {
        return heartbeatFrequency;
    }

    /**
     * Gets the minimum heartbeat frequency.  In the event that the driver has to frequently re-check a server's availability,
     * it will wait at least this long since the previous check to avoid wasted effort.
     *
     * <p>Default is 500.</p>
     *
     * @return the minimum heartbeat frequency, in milliseconds
     * @since 2.13
     */
    public int getMinHeartbeatFrequency() {
        return minHeartbeatFrequency;
    }

    /**
     * <p>Gets the connect timeout for connections used for the cluster heartbeat.</p>
     *
     * <p>Default is 20,000.</p>
     *
     * @return the heartbeat connect timeout, in milliseconds
     * @since 2.12
     */
    public int getHeartbeatConnectTimeout() {
        return heartbeatConnectTimeout;
    }

    /**
     * Gets the socket timeout for connections used for the cluster heartbeat.
     *
     * <p>Default is 20,000.</p>
     *
     * @return the heartbeat socket timeout, in milliseconds
     * @since 2.12
     */
    public int getHeartbeatSocketTimeout() {
        return heartbeatSocketTimeout;
    }

    /**
     * <p>Gets the local threshold.  When choosing among multiple MongoDB servers to send a request, the MongoClient will only
     * send that request to a server whose ping time is less than or equal to the server with the fastest ping time plus the local
     * threshold.</p>
     *
     * <p>For example, let's say that the client is choosing a server to send a query when the read preference is {@code
     * ReadPreference.secondary()}, and that there are three secondaries, server1, server2, and server3, whose ping times are 10, 15, and 16
     * milliseconds, respectively.  With a local threshold of 5 milliseconds, the client will send the query to either
     * server1 or server2 (randomly selecting between the two).
     * </p>
     *
     * <p>Default is 15.</p>
     *
     * @return the local threshold, in milliseconds
     * @since 2.13.0
     * @mongodb.driver.manual reference/program/mongos/#cmdoption--localThreshold Local Threshold
     */
    public int getLocalThreshold() {
        return localThreshold;
    }

    /**
     * <p>Gets the required replica set name.  With this option set, the MongoClient instance will</p>
     *
     * <ol>
     *     <li>Connect in replica set mode, and discover all members of the set based on the given servers</li>
     *     <li>Make sure that the set name reported by all members matches the required set name.</li>
     *     <li>Refuse to service any requests if any member of the seed list is not part of a replica set with the required name.</li>
     * </ol>
     *
     * @return the required replica set name
     * @since 2.12
     */
    public String getRequiredReplicaSetName() {
        return requiredReplicaSetName;
    }

    /**
     * Whether to use SSL.
     *
     * <p>Default is {@code false}.</p>
     *
     * @return true if SSL should be used
     * @since 3.0
     */
    public boolean isSslEnabled() {
        return sslEnabled;
    }

    /**
     * Returns whether invalid host names should be allowed if SSL is enabled.  Take care before setting this to
     * true, as it makes the application susceptible to man-in-the-middle attacks.  Note that host name verification currently requires
     * Java 7, so if your application is using SSL and must run on Java 6, this property must be set to {@code true}.
     *
     * <p>Default is {@code false}.</p>
     *
     * @return true if invalid host names are allowed.
     */
    public boolean isSslInvalidHostNameAllowed() {
        return sslInvalidHostNameAllowed;
    }

    /**
     * <p>The read preference to use for queries, map-reduce, aggregation, and count.</p>
     *
     * <p>Default is {@code ReadPreference.primary()}.</p>
     *
     * @return the read preference
     * @see com.mongodb.ReadPreference#primary()
     */
    public ReadPreference getReadPreference() {
        return readPreference;
    }

    /**
     * <p>The write concern to use.</p>
     *
     * <p>Default is {@code WriteConcern.ACKNOWLEDGED}.</p>
     *
     * @return the write concern
     * @see WriteConcern#ACKNOWLEDGED
     */
    public WriteConcern getWriteConcern() {
        return writeConcern;
    }

    /**
     * <p>The read concern to use.</p>
     *
     * @return the read concern
     * @since 3.2
     * @mongodb.server.release 3.2
     * @mongodb.driver.manual reference/readConcern/ Read Concern
     */
    public ReadConcern getReadConcern() {
        return readConcern;
    }

    /**
     * <p>The codec registry to use.  By default, a {@code MongoClient} will be able to encode and decode instances of {@code
     * Document}.</p>
     *
     * <p>Note that instances of {@code DB} and {@code DBCollection} do not use the registry, so it's not necessary to include a codec for
     * DBObject in the registry.</p>
     *
     * @return the codec registry
     * @see MongoClient#getDatabase
     * @since 3.0
     */
    public CodecRegistry getCodecRegistry() {
        return codecRegistry;
    }

    /**
     * Gets the list of added {@code CommandListener}.
     *
     * <p>Default is an empty list.</p>
     *
     * @return the unmodifiable list of command listeners
     * @since 3.1
     */
    public List<CommandListener> getCommandListeners() {
        return Collections.unmodifiableList(commandListeners);
    }

    /**
<<<<<<< HEAD
     * Override the decoder factory.
     *
     * <p>Default is for the standard Mongo Java driver configuration.</p>
=======
     * Gets the list of added {@code ClusterListener}. The default is an empty list.
     *
     * @return the unmodifiable list of cluster listeners
     * @since 3.3
     */
    public List<ClusterListener> getClusterListeners() {
        return Collections.unmodifiableList(clusterListeners);
    }

    /**
     * Gets the list of added {@code ServerListener}. The default is an empty list.
     *
     * @return the unmodifiable list of server listeners
     * @since 3.3
     */
    public List<ServerListener> getServerListeners() {
        return Collections.unmodifiableList(serverListeners);
    }

    /**
     * Gets the list of added {@code ServerMonitorListener}. The default is an empty list.
     *
     * @return the unmodifiable list of server monitor listeners
     * @since 3.3
     */
    public List<ServerMonitorListener> getServerMonitorListeners() {
        return Collections.unmodifiableList(serverMonitorListeners);
    }

    /**
     * Override the decoder factory. Default is for the standard Mongo Java driver configuration.
>>>>>>> 67367ff5
     *
     * @return the decoder factory
     */
    public DBDecoderFactory getDbDecoderFactory() {
        return dbDecoderFactory;
    }

    /**
     * Override the encoder factory.
     *
     * <p>Default is for the standard Mongo Java driver configuration.</p>
     *
     * @return the encoder factory
     */
    public DBEncoderFactory getDbEncoderFactory() {
        return dbEncoderFactory;
    }

    /**
     * <p>Gets whether JMX beans registered by the driver should always be MBeans, regardless of whether the VM is Java 6 or greater. If
     * false, the driver will use MXBeans if the VM is Java 6 or greater, and use MBeans if the VM is Java 5.</p>
     *
     * <p>Default is {@code false}.</p>
     *
     * @return true if JMX beans should always be MBeans
     */
    public boolean isAlwaysUseMBeans() {
        return alwaysUseMBeans;
    }

    /**
     * <p>The socket factory for creating sockets to the mongo server.</p>
     *
     * <p>Default is SocketFactory.getDefault()</p>
     *
     * @return the socket factory
     */
    public SocketFactory getSocketFactory() {
        if (socketFactory != null) {
            return socketFactory;
        } else if (getSslSettings().isEnabled()) {
            return DEFAULT_SSL_SOCKET_FACTORY;
        } else {
            return DEFAULT_SOCKET_FACTORY;
        }
    }

    /**
     * <p>Gets whether there is a a finalize method created that cleans up instances of DBCursor that the client does not close.  If you are
     * careful to always call the close method of DBCursor, then this can safely be set to false.</p>
     *
     * <p>Default is true.</p>
     *
     * @return whether finalizers are enabled on cursors
     * @see DBCursor
     * @see com.mongodb.DBCursor#close()
     */
    public boolean isCursorFinalizerEnabled() {
        return cursorFinalizerEnabled;
    }

    ConnectionPoolSettings getConnectionPoolSettings() {
        return connectionPoolSettings;
    }

    SocketSettings getSocketSettings() {
        return socketSettings;
    }

    ServerSettings getServerSettings() {
        return serverSettings;
    }

    SocketSettings getHeartbeatSocketSettings() {
        return heartbeatSocketSettings;
    }

    SslSettings getSslSettings() {
        return sslSettings;
    }

    @Override
    public boolean equals(final Object o) {
        if (this == o) {
            return true;
        }
        if (o == null || getClass() != o.getClass()) {
            return false;
        }

        MongoClientOptions that = (MongoClientOptions) o;

        if (localThreshold != that.localThreshold) {
            return false;
        }
        if (alwaysUseMBeans != that.alwaysUseMBeans) {
            return false;
        }
        if (connectTimeout != that.connectTimeout) {
            return false;
        }
        if (cursorFinalizerEnabled != that.cursorFinalizerEnabled) {
            return false;
        }
        if (minHeartbeatFrequency != that.minHeartbeatFrequency) {
            return false;
        }
        if (heartbeatConnectTimeout != that.heartbeatConnectTimeout) {
            return false;
        }
        if (heartbeatFrequency != that.heartbeatFrequency) {
            return false;
        }
        if (heartbeatSocketTimeout != that.heartbeatSocketTimeout) {
            return false;
        }
        if (maxConnectionIdleTime != that.maxConnectionIdleTime) {
            return false;
        }
        if (maxConnectionLifeTime != that.maxConnectionLifeTime) {
            return false;
        }
        if (maxConnectionsPerHost != that.maxConnectionsPerHost) {
            return false;
        }
        if (serverSelectionTimeout != that.serverSelectionTimeout) {
            return false;
        }
        if (maxWaitTime != that.maxWaitTime) {
            return false;
        }
        if (minConnectionsPerHost != that.minConnectionsPerHost) {
            return false;
        }
        if (socketKeepAlive != that.socketKeepAlive) {
            return false;
        }
        if (socketTimeout != that.socketTimeout) {
            return false;
        }
        if (sslEnabled != that.sslEnabled) {
            return false;
        }
        if (sslInvalidHostNameAllowed != that.sslInvalidHostNameAllowed) {
            return false;
        }
        if (threadsAllowedToBlockForConnectionMultiplier != that.threadsAllowedToBlockForConnectionMultiplier) {
            return false;
        }
        if (dbDecoderFactory != null ? !dbDecoderFactory.equals(that.dbDecoderFactory) : that.dbDecoderFactory != null) {
            return false;
        }
        if (dbEncoderFactory != null ? !dbEncoderFactory.equals(that.dbEncoderFactory) : that.dbEncoderFactory != null) {
            return false;
        }
        if (description != null ? !description.equals(that.description) : that.description != null) {
            return false;
        }
        if (applicationName != null ? !applicationName.equals(that.applicationName) : that.applicationName != null) {
            return false;
        }
        if (!readPreference.equals(that.readPreference)) {
            return false;
        }
        if (!writeConcern.equals(that.writeConcern)) {
            return false;
        }
        if (!readConcern.equals(that.readConcern)) {
            return false;
        }
        if (!codecRegistry.equals(that.codecRegistry)) {
            return false;
        }
        if (!commandListeners.equals(that.commandListeners)) {
            return false;
        }
        if (!clusterListeners.equals(that.clusterListeners)) {
            return false;
        }
        if (!serverListeners.equals(that.serverListeners)) {
            return false;
        }
        if (!serverMonitorListeners.equals(that.serverMonitorListeners)) {
            return false;
        }
        if (requiredReplicaSetName != null ? !requiredReplicaSetName.equals(that.requiredReplicaSetName)
                                           : that.requiredReplicaSetName != null) {
            return false;
        }
        if (socketFactory != null ? !socketFactory.equals(that.socketFactory) : that.socketFactory != null) {
            return false;
        }

        return true;
    }

    @Override
    public int hashCode() {
        int result = description != null ? description.hashCode() : 0;
        result = 31 * result + (applicationName != null ? applicationName.hashCode() : 0);
        result = 31 * result + readPreference.hashCode();
        result = 31 * result + writeConcern.hashCode();
        result = 31 * result + (readConcern != null ? readConcern.hashCode() : 0);
        result = 31 * result + codecRegistry.hashCode();
        result = 31 * result + commandListeners.hashCode();
        result = 31 * result + clusterListeners.hashCode();
        result = 31 * result + serverListeners.hashCode();
        result = 31 * result + serverMonitorListeners.hashCode();
        result = 31 * result + minConnectionsPerHost;
        result = 31 * result + maxConnectionsPerHost;
        result = 31 * result + threadsAllowedToBlockForConnectionMultiplier;
        result = 31 * result + serverSelectionTimeout;
        result = 31 * result + maxWaitTime;
        result = 31 * result + maxConnectionIdleTime;
        result = 31 * result + maxConnectionLifeTime;
        result = 31 * result + connectTimeout;
        result = 31 * result + socketTimeout;
        result = 31 * result + (socketKeepAlive ? 1 : 0);
        result = 31 * result + (sslEnabled ? 1 : 0);
        result = 31 * result + (sslInvalidHostNameAllowed ? 1 : 0);
        result = 31 * result + (alwaysUseMBeans ? 1 : 0);
        result = 31 * result + heartbeatFrequency;
        result = 31 * result + minHeartbeatFrequency;
        result = 31 * result + heartbeatConnectTimeout;
        result = 31 * result + heartbeatSocketTimeout;
        result = 31 * result + localThreshold;
        result = 31 * result + (requiredReplicaSetName != null ? requiredReplicaSetName.hashCode() : 0);
        result = 31 * result + (dbDecoderFactory != null ? dbDecoderFactory.hashCode() : 0);
        result = 31 * result + (dbEncoderFactory != null ? dbEncoderFactory.hashCode() : 0);
        result = 31 * result + (cursorFinalizerEnabled ? 1 : 0);
        result = 31 * result + (socketFactory != null ? socketFactory.hashCode() : 0);
        return result;
    }

    @Override
    public String toString() {
        return "MongoClientOptions{"
               + "description='" + description + '\''
               + ", applicationName='" + applicationName + '\''
               + ", readPreference=" + readPreference
               + ", writeConcern=" + writeConcern
               + ", readConcern=" + readConcern
               + ", codecRegistry=" + codecRegistry
               + ", commandListeners=" + commandListeners
               + ", clusterListeners=" + clusterListeners
               + ", serverListeners=" + serverListeners
               + ", serverMonitorListeners=" + serverMonitorListeners
               + ", minConnectionsPerHost=" + minConnectionsPerHost
               + ", maxConnectionsPerHost=" + maxConnectionsPerHost
               + ", threadsAllowedToBlockForConnectionMultiplier=" + threadsAllowedToBlockForConnectionMultiplier
               + ", serverSelectionTimeout=" + serverSelectionTimeout
               + ", maxWaitTime=" + maxWaitTime
               + ", maxConnectionIdleTime=" + maxConnectionIdleTime
               + ", maxConnectionLifeTime=" + maxConnectionLifeTime
               + ", connectTimeout=" + connectTimeout
               + ", socketTimeout=" + socketTimeout
               + ", socketKeepAlive=" + socketKeepAlive
               + ", sslEnabled=" + sslEnabled
               + ", sslInvalidHostNamesAllowed=" + sslInvalidHostNameAllowed
               + ", alwaysUseMBeans=" + alwaysUseMBeans
               + ", heartbeatFrequency=" + heartbeatFrequency
               + ", minHeartbeatFrequency=" + minHeartbeatFrequency
               + ", heartbeatConnectTimeout=" + heartbeatConnectTimeout
               + ", heartbeatSocketTimeout=" + heartbeatSocketTimeout
               + ", localThreshold=" + localThreshold
               + ", requiredReplicaSetName='" + requiredReplicaSetName + '\''
               + ", dbDecoderFactory=" + dbDecoderFactory
               + ", dbEncoderFactory=" + dbEncoderFactory
               + ", socketFactory=" + socketFactory
               + ", cursorFinalizerEnabled=" + cursorFinalizerEnabled
               + ", connectionPoolSettings=" + connectionPoolSettings
               + ", socketSettings=" + socketSettings
               + ", serverSettings=" + serverSettings
               + ", heartbeatSocketSettings=" + heartbeatSocketSettings
               + '}';
    }

    /**
     * A builder for MongoClientOptions so that MongoClientOptions can be immutable, and to support easier construction through chaining.
     *
     * @since 2.10.0
     */
    @NotThreadSafe
    public static class Builder {
        private String description;
        private String applicationName;
        private ReadPreference readPreference = ReadPreference.primary();
        private WriteConcern writeConcern = WriteConcern.ACKNOWLEDGED;
        private ReadConcern readConcern = ReadConcern.DEFAULT;
        private CodecRegistry codecRegistry = MongoClient.getDefaultCodecRegistry();
        private final List<CommandListener> commandListeners = new ArrayList<CommandListener>();
        private final List<ClusterListener> clusterListeners = new ArrayList<ClusterListener>();
        private final List<ServerListener> serverListeners = new ArrayList<ServerListener>();
        private final List<ServerMonitorListener> serverMonitorListeners = new ArrayList<ServerMonitorListener>();

        private int minConnectionsPerHost;
        private int maxConnectionsPerHost = 100;
        private int threadsAllowedToBlockForConnectionMultiplier = 5;
        private int serverSelectionTimeout = 1000 * 30;
        private int maxWaitTime = 1000 * 60 * 2;
        private int maxConnectionIdleTime;
        private int maxConnectionLifeTime;
        private int connectTimeout = 1000 * 10;
        private int socketTimeout = 0;
        private boolean socketKeepAlive = false;
        private boolean sslEnabled = false;
        private boolean sslInvalidHostNameAllowed = false;
        private boolean alwaysUseMBeans = false;

        private int heartbeatFrequency = 10000;
        private int minHeartbeatFrequency = 500;
        private int heartbeatConnectTimeout = 20000;
        private int heartbeatSocketTimeout = 20000;
        private int localThreshold = 15;

        private String requiredReplicaSetName;
        private DBDecoderFactory dbDecoderFactory = DefaultDBDecoder.FACTORY;
        private DBEncoderFactory dbEncoderFactory = DefaultDBEncoder.FACTORY;
        private SocketFactory socketFactory;
        private boolean cursorFinalizerEnabled = true;

        /**
         * Creates a Builder for MongoClientOptions, getting the appropriate system properties for initialization.
         */
        public Builder() {
            heartbeatFrequency(Integer.parseInt(System.getProperty("com.mongodb.updaterIntervalMS", "10000")));
            minHeartbeatFrequency(Integer.parseInt(System.getProperty("com.mongodb.updaterIntervalNoMasterMS", "500")));
            heartbeatConnectTimeout(Integer.parseInt(System.getProperty("com.mongodb.updaterConnectTimeoutMS", "20000")));
            heartbeatSocketTimeout(Integer.parseInt(System.getProperty("com.mongodb.updaterSocketTimeoutMS", "20000")));
            localThreshold(Integer.parseInt(System.getProperty("com.mongodb.slaveAcceptableLatencyMS", "15")));
        }

        /**
         * Creates a Builder from an existing MongoClientOptions.
         *
         * @param options create a builder from existing options
         */
        public Builder(final MongoClientOptions options) {
            description = options.getDescription();
            applicationName = options.getApplicationName();
            minConnectionsPerHost = options.getMinConnectionsPerHost();
            maxConnectionsPerHost = options.getConnectionsPerHost();
            threadsAllowedToBlockForConnectionMultiplier = options.getThreadsAllowedToBlockForConnectionMultiplier();
            serverSelectionTimeout = options.getServerSelectionTimeout();
            maxWaitTime = options.getMaxWaitTime();
            maxConnectionIdleTime = options.getMaxConnectionIdleTime();
            maxConnectionLifeTime = options.getMaxConnectionLifeTime();
            connectTimeout = options.getConnectTimeout();
            socketTimeout = options.getSocketTimeout();
            socketKeepAlive = options.isSocketKeepAlive();
            readPreference = options.getReadPreference();
            writeConcern = options.getWriteConcern();
            readConcern = options.getReadConcern();
            codecRegistry = options.getCodecRegistry();
            sslEnabled = options.isSslEnabled();
            sslInvalidHostNameAllowed = options.isSslInvalidHostNameAllowed();
            alwaysUseMBeans = options.isAlwaysUseMBeans();
            heartbeatFrequency = options.getHeartbeatFrequency();
            minHeartbeatFrequency = options.getMinHeartbeatFrequency();
            heartbeatConnectTimeout = options.getHeartbeatConnectTimeout();
            heartbeatSocketTimeout = options.getHeartbeatSocketTimeout();
            localThreshold = options.getLocalThreshold();
            requiredReplicaSetName = options.getRequiredReplicaSetName();
            dbDecoderFactory = options.getDbDecoderFactory();
            dbEncoderFactory = options.getDbEncoderFactory();
            socketFactory = options.socketFactory;
            cursorFinalizerEnabled = options.isCursorFinalizerEnabled();
            commandListeners.addAll(options.getCommandListeners());
            clusterListeners.addAll(options.getClusterListeners());
            serverListeners.addAll(options.getServerListeners());
            serverMonitorListeners.addAll(options.getServerMonitorListeners());
        }

        /**
         * Sets the description.
         *
         * @param description the description of this MongoClient
         * @return {@code this}
         * @see com.mongodb.MongoClientOptions#getDescription()
         */
        public Builder description(final String description) {
            this.description = description;
            return this;
        }

        /**
         * Sets the logical name of the application using this MongoClient.  The application name may be used by the client to identify
         * the application to the server, for use in server logs, slow query logs, and profile collection.
         *
         * @param applicationName the logical name of the application using this MongoClient.  It may be null.
         *                        The UTF-8 encoding may not exceed 128 bytes.
         * @return {@code this}
         * @see #getApplicationName()
         * @since 3.4
         * @mongodb.server.release 3.4
         */
        public Builder applicationName(final String applicationName) {
            if (applicationName != null) {
                isTrueArgument("applicationName UTF-8 encoding length <= 128",
                        applicationName.getBytes(Charset.forName("UTF-8")).length <= 128);
            }
            this.applicationName = applicationName;
            return this;
        }

        /**
         * Sets the minimum number of connections per host.
         *
         * @param minConnectionsPerHost minimum number of connections
         * @return {@code this}
         * @throws IllegalArgumentException if {@code minConnectionsPerHost < 0}
         * @see MongoClientOptions#getMinConnectionsPerHost()
         * @since 2.12
         */
        public Builder minConnectionsPerHost(final int minConnectionsPerHost) {
            isTrueArgument("minConnectionsPerHost must be >= 0", minConnectionsPerHost >= 0);
            this.minConnectionsPerHost = minConnectionsPerHost;
            return this;
        }

        /**
         * Sets the maximum number of connections per host.
         *
         * @param connectionsPerHost maximum number of connections
         * @return {@code this}
         * @throws IllegalArgumentException if {@code connectionsPerHost < 1}
         * @see MongoClientOptions#getConnectionsPerHost()
         */
        public Builder connectionsPerHost(final int connectionsPerHost) {
            isTrueArgument("connectionPerHost must be > 0", connectionsPerHost > 0);
            this.maxConnectionsPerHost = connectionsPerHost;
            return this;
        }

        /**
         * Sets the multiplier for number of threads allowed to block waiting for a connection.
         *
         * @param threadsAllowedToBlockForConnectionMultiplier the multiplier
         * @return {@code this}
         * @throws IllegalArgumentException if {@code threadsAllowedToBlockForConnectionMultiplier < 1}
         * @see MongoClientOptions#getThreadsAllowedToBlockForConnectionMultiplier()
         */
        public Builder threadsAllowedToBlockForConnectionMultiplier(final int threadsAllowedToBlockForConnectionMultiplier) {
            isTrueArgument("threadsAllowedToBlockForConnectionMultiplier must be > 0", threadsAllowedToBlockForConnectionMultiplier > 0);
            this.threadsAllowedToBlockForConnectionMultiplier = threadsAllowedToBlockForConnectionMultiplier;
            return this;
        }

        /**
         * <p>Sets the server selection timeout in milliseconds, which defines how long the driver will wait for server selection to
         * succeed before throwing an exception.</p>
         *
         * <p> A value of 0 means that it will timeout immediately if no server is available.  A negative value means to wait
         * indefinitely.</p>
         *
         * @param serverSelectionTimeout the server selection timeout, in milliseconds
         * @return {@code this}
         * @see com.mongodb.MongoClientOptions#getServerSelectionTimeout()
         */
        public Builder serverSelectionTimeout(final int serverSelectionTimeout) {
            this.serverSelectionTimeout = serverSelectionTimeout;
            return this;
        }

        /**
         * Sets the maximum time that a thread will block waiting for a connection.
         *
         * @param maxWaitTime the maximum wait time, in milliseconds
         * @return {@code this}
         * @see MongoClientOptions#getMaxWaitTime()
         */
        public Builder maxWaitTime(final int maxWaitTime) {
            this.maxWaitTime = maxWaitTime;
            return this;
        }

        /**
         * Sets the maximum idle time for a pooled connection.
         *
         * @param maxConnectionIdleTime the maximum idle time, in milliseconds, which must be &gt; 0
         * @return {@code this}
         * @throws IllegalArgumentException if {@code maxConnectionIdleTime <= 0}
         * @see com.mongodb.MongoClientOptions#getMaxConnectionIdleTime()
         * @since 2.12
         */
        public Builder maxConnectionIdleTime(final int maxConnectionIdleTime) {
            this.maxConnectionIdleTime = maxConnectionIdleTime;
            return this;
        }

        /**
         * Sets the maximum life time for a pooled connection.
         *
         * @param maxConnectionLifeTime the maximum life time, in milliseconds, which must be &gt; 0
         * @return {@code this}
         * @throws IllegalArgumentException if {@code maxConnectionLifeTime <= 0}
         * @see com.mongodb.MongoClientOptions#getMaxConnectionIdleTime()
         * @since 2.12
         */
        public Builder maxConnectionLifeTime(final int maxConnectionLifeTime) {
            this.maxConnectionLifeTime = maxConnectionLifeTime;
            return this;
        }


        /**
         * Sets the connection timeout.
         *
         * @param connectTimeout the connection timeout, in milliseconds, which must be &gt; 0
         * @throws IllegalArgumentException if {@code connectTimeout <= 0}
         * @return {@code this}
         * @see com.mongodb.MongoClientOptions#getConnectTimeout()
         */
        public Builder connectTimeout(final int connectTimeout) {
            isTrueArgument("connectTimeout must be >= 0", connectTimeout >= 0);
            this.connectTimeout = connectTimeout;
            return this;
        }

        /**
         * Sets the socket timeout.
         *
         * @param socketTimeout the socket timeout, in milliseconds
         * @return {@code this}
         * @see com.mongodb.MongoClientOptions#getSocketTimeout()
         */
        public Builder socketTimeout(final int socketTimeout) {
            this.socketTimeout = socketTimeout;
            return this;
        }

        /**
         * Sets whether socket keep alive is enabled.
         *
         * @param socketKeepAlive keep alive
         * @return {@code this}
         * @see com.mongodb.MongoClientOptions#isSocketKeepAlive()
         */
        public Builder socketKeepAlive(final boolean socketKeepAlive) {
            this.socketKeepAlive = socketKeepAlive;
            return this;
        }

        /**
         * Sets whether to use SSL.
         *
         * <p>If the socketFactory is unset, setting this to true will also set the socketFactory to
         * {@link SSLSocketFactory#getDefault()} and setting it to false will set the socketFactory to
         * {@link SocketFactory#getDefault()}</p>
         *
         * <p>If the socket factory is set and sslEnabled is also set, the socket factory must create instances of
         * {@link javax.net.ssl.SSLSocket}. Otherwise, MongoClient will refuse to connect.</p>
         *
         * @param sslEnabled set to true if using SSL
         * @return {@code this}
         * @see MongoClientOptions#isSslEnabled()
         * @see MongoClientOptions#getSocketFactory()
         * @since 3.0
         */
        public Builder sslEnabled(final boolean sslEnabled) {
            this.sslEnabled = sslEnabled;
            return this;
        }

        /**
         * Define whether invalid host names should be allowed.  Defaults to false.  Take care before setting this to true, as it makes
         * the application susceptible to man-in-the-middle attacks.
         *
         * @param sslInvalidHostNameAllowed whether invalid host names are allowed in SSL certificates.
         * @return this
         */
        public Builder sslInvalidHostNameAllowed(final boolean sslInvalidHostNameAllowed) {
            this.sslInvalidHostNameAllowed = sslInvalidHostNameAllowed;
            return this;
        }


        /**
         * Sets the read preference.
         *
         * @param readPreference read preference
         * @return {@code this}
         * @see MongoClientOptions#getReadPreference()
         */
        public Builder readPreference(final ReadPreference readPreference) {
            this.readPreference = notNull("readPreference", readPreference);
            return this;
        }

        /**
         * Sets the write concern.
         *
         * @param writeConcern the write concern
         * @return {@code this}
         * @see MongoClientOptions#getWriteConcern()
         */
        public Builder writeConcern(final WriteConcern writeConcern) {
            this.writeConcern = notNull("writeConcern", writeConcern);
            return this;
        }


        /**
         * Sets the read concern.
         *
         * @param readConcern the read concern.
         * @return this
         * @see MongoClientOptions#getReadConcern()
         * @since 3.2
         * @mongodb.server.release 3.2
         * @mongodb.driver.manual reference/readConcern/ Read Concern
         */
        public Builder readConcern(final ReadConcern readConcern) {
            this.readConcern = notNull("readConcern", readConcern);
            return this;
        }

        /**
         * Sets the codec registry
         *
         * <p>Note that instances of {@code DB} and {@code DBCollection} do not use the registry, so it's not necessary to include a
         * codec for DBObject in the registry.</p>

         * @param codecRegistry the codec registry
         * @return {@code this}
         * @see MongoClientOptions#getCodecRegistry()
         * @since 3.0
         */
        public Builder codecRegistry(final CodecRegistry codecRegistry) {
            this.codecRegistry = notNull("codecRegistry", codecRegistry);
            return this;
        }

        /**
         * Adds the given command listener.
         *
         * @param commandListener the non-null command listener
         * @return this
         * @since 3.1
         */
        public Builder addCommandListener(final CommandListener commandListener) {
            notNull("commandListener", commandListener);
            commandListeners.add(commandListener);
            return this;
        }

        /**
         * Adds the given cluster listener.
         *
         * @param clusterListener the non-null cluster listener
         * @return this
         * @since 3.3
         */
        public Builder addClusterListener(final ClusterListener clusterListener) {
            notNull("clusterListener", clusterListener);
            clusterListeners.add(clusterListener);
            return this;
        }

        /**
         * Adds the given server listener.
         *
         * @param serverListener the non-null server listener
         * @return this
         * @since 3.3
         */
        public Builder addServerListener(final ServerListener serverListener) {
            notNull("serverListener", serverListener);
            serverListeners.add(serverListener);
            return this;
        }

        /**
         * Adds the given server monitro listener.
         *
         * @param serverMonitorListener the non-null server monitor listener
         * @return this
         * @since 3.3
         */
        public Builder addServerMonitorListener(final ServerMonitorListener serverMonitorListener) {
            notNull("serverMonitorListener", serverMonitorListener);
            serverMonitorListeners.add(serverMonitorListener);
            return this;
        }


        /**
         * Sets the socket factory.
         *
         * @param socketFactory the socket factory
         * @return {@code this}
         * @see MongoClientOptions#getSocketFactory()
         */
        public Builder socketFactory(final SocketFactory socketFactory) {
            this.socketFactory = socketFactory;
            return this;
        }

        /**
         * Sets whether cursor finalizers are enabled.
         *
         * @param cursorFinalizerEnabled whether cursor finalizers are enabled.
         * @return {@code this}
         * @see MongoClientOptions#isCursorFinalizerEnabled()
         */
        public Builder cursorFinalizerEnabled(final boolean cursorFinalizerEnabled) {
            this.cursorFinalizerEnabled = cursorFinalizerEnabled;
            return this;
        }

        /**
         * Sets whether JMX beans registered by the driver should always be MBeans, regardless of whether the VM is Java 6 or greater. If
         * false, the driver will use MXBeans if the VM is Java 6 or greater, and use MBeans if the VM is Java 5.
         *
         * @param alwaysUseMBeans true if driver should always use MBeans, regardless of VM version
         * @return this
         * @see MongoClientOptions#isAlwaysUseMBeans()
         */
        public Builder alwaysUseMBeans(final boolean alwaysUseMBeans) {
            this.alwaysUseMBeans = alwaysUseMBeans;
            return this;
        }

        /**
         * Sets the decoder factory.
         *
         * @param dbDecoderFactory the decoder factory
         * @return {@code this}
         * @see MongoClientOptions#getDbDecoderFactory()
         */
        public Builder dbDecoderFactory(final DBDecoderFactory dbDecoderFactory) {
            if (dbDecoderFactory == null) {
                throw new IllegalArgumentException("null is not a legal value");
            }
            this.dbDecoderFactory = dbDecoderFactory;
            return this;
        }

        /**
         * Sets the encoder factory.
         *
         * @param dbEncoderFactory the encoder factory
         * @return {@code this}
         * @see MongoClientOptions#getDbEncoderFactory()
         */
        public Builder dbEncoderFactory(final DBEncoderFactory dbEncoderFactory) {
            if (dbEncoderFactory == null) {
                throw new IllegalArgumentException("null is not a legal value");
            }
            this.dbEncoderFactory = dbEncoderFactory;
            return this;
        }

        /**
         * Sets the heartbeat frequency. This is the frequency that the driver will attempt to determine the current state of each server in
         * the cluster. The default value is 10,000 milliseconds
         *
         * @param heartbeatFrequency the heartbeat frequency for the cluster, in milliseconds, which must be &gt; 0
         * @return {@code this}
         * @throws IllegalArgumentException if heartbeatFrequency is not &gt; 0
         * @see MongoClientOptions#getHeartbeatFrequency()
         * @since 2.12
         */
        public Builder heartbeatFrequency(final int heartbeatFrequency) {
            isTrueArgument("heartbeatFrequency must be > 0", heartbeatFrequency > 0);
            this.heartbeatFrequency = heartbeatFrequency;
            return this;
        }

        /**
         * Sets the minimum heartbeat frequency.  In the event that the driver has to frequently re-check a server's availability,
         * it will wait at least this long since the previous check to avoid wasted effort.  The default value is 500 milliseconds.
         *
         * @param minHeartbeatFrequency the minimum heartbeat frequency, in milliseconds, which must be &gt; 0
         * @return {@code this}
         * @throws IllegalArgumentException if {@code minHeartbeatFrequency <= 0}
         * @see MongoClientOptions#getMinHeartbeatFrequency()
         * @since 2.13
         */
        public Builder minHeartbeatFrequency(final int minHeartbeatFrequency) {
            isTrueArgument("minHeartbeatFrequency must be > 0", minHeartbeatFrequency > 0);
            this.minHeartbeatFrequency = minHeartbeatFrequency;
            return this;
        }

        /**
         * Sets the connect timeout for connections used for the cluster heartbeat.
         *
         * @param connectTimeout the connection timeout, in milliseconds
         * @return {@code this}
         * @see MongoClientOptions#getHeartbeatConnectTimeout()
         * @since 2.12
         */
        public Builder heartbeatConnectTimeout(final int connectTimeout) {
            this.heartbeatConnectTimeout = connectTimeout;
            return this;
        }

        /**
         * Sets the socket timeout for connections used for the cluster heartbeat.
         *
         * @param socketTimeout the socket timeout, in milliseconds
         * @return {@code this}
         * @see MongoClientOptions#getHeartbeatSocketTimeout()
         * @since 2.12
         */
        public Builder heartbeatSocketTimeout(final int socketTimeout) {
            this.heartbeatSocketTimeout = socketTimeout;
            return this;
        }

        /**
         * Sets the local threshold.
         *
         * @param localThreshold the acceptable latency difference, in milliseconds, which must be &gt;= 0
         * @return {@code this}
         * @throws IllegalArgumentException if {@code localThreshold < 0}
         * @see com.mongodb.MongoClientOptions#getLocalThreshold()
         * @since 2.13.0
         */
        public Builder localThreshold(final int localThreshold) {
            isTrueArgument("localThreshold must be >= 0", localThreshold >= 0);
            this.localThreshold = localThreshold;
            return this;
        }

        /**
         * Sets the required replica set name for the cluster.
         *
         * @param requiredReplicaSetName the required replica set name for the replica set.
         * @return this
         * @see MongoClientOptions#getRequiredReplicaSetName()
         * @since 2.12
         */
        public Builder requiredReplicaSetName(final String requiredReplicaSetName) {
            this.requiredReplicaSetName = requiredReplicaSetName;
            return this;
        }

        /**
         * Sets defaults to be what they are in {@code MongoOptions}.
         *
         * @return {@code this}
         * @see MongoOptions
         */
        public Builder legacyDefaults() {
            this.connectionsPerHost(10).writeConcern(WriteConcern.UNACKNOWLEDGED);
            return this;
        }

        /**
         * Build an instance of MongoClientOptions.
         *
         * @return the options from this builder
         */
        public MongoClientOptions build() {
            return new MongoClientOptions(this);
        }

    }
}<|MERGE_RESOLUTION|>--- conflicted
+++ resolved
@@ -524,11 +524,6 @@
     }
 
     /**
-<<<<<<< HEAD
-     * Override the decoder factory.
-     *
-     * <p>Default is for the standard Mongo Java driver configuration.</p>
-=======
      * Gets the list of added {@code ClusterListener}. The default is an empty list.
      *
      * @return the unmodifiable list of cluster listeners
@@ -560,7 +555,6 @@
 
     /**
      * Override the decoder factory. Default is for the standard Mongo Java driver configuration.
->>>>>>> 67367ff5
      *
      * @return the decoder factory
      */
