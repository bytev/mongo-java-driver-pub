/*
 * Copyright 2008-present MongoDB, Inc.
 *
 * Licensed under the Apache License, Version 2.0 (the "License");
 * you may not use this file except in compliance with the License.
 * You may obtain a copy of the License at
 *
 *   http://www.apache.org/licenses/LICENSE-2.0
 *
 * Unless required by applicable law or agreed to in writing, software
 * distributed under the License is distributed on an "AS IS" BASIS,
 * WITHOUT WARRANTIES OR CONDITIONS OF ANY KIND, either express or implied.
 * See the License for the specific language governing permissions and
 * limitations under the License.
 */

package org.mongodb.scala

import java.lang.reflect.Modifier._

import org.reflections.Reflections
import org.reflections.scanners.SubTypesScanner
import org.reflections.util.{ ClasspathHelper, ConfigurationBuilder, FilterBuilder }
import org.scalatest.Inspectors.forEvery

import scala.collection.JavaConverters._
import scala.reflect.runtime.currentMirror

class ApiAliasAndCompanionSpec extends BaseSpec {

  val classFilter = (f: Class[_ <: Object]) =>
    isPublic(f.getModifiers) && !f.getName.contains("$") && !f.getSimpleName.contains("Test")

  "The scala package" should "mirror the com.mongodb package and com.mongodb.reactivestreams.client" in {
    val packageName = "com.mongodb"
    val javaExclusions = Set(
      "Address",
      "BasicDBList",
      "BasicDBObject",
      "BasicDBObjectBuilder",
      "Block",
      "BSONTimestampCodec",
      "CausalConsistencyExamples",
      "ChangeStreamSamples",
      "ContextProvider",
      "DBObject",
      "DBObjectCodec",
      "DBObjectCodecProvider",
      "DBRef",
      "DBRefCodec",
      "DBRefCodecProvider",
      "DocumentToDBRefTransformer",
      "Function",
      "FutureResultCallback",
      "KerberosSubjectProvider",
      "MongoClients",
      "NonNull",
      "NonNullApi",
      "Nullable",
      "Person",
      "ReadPreferenceHedgeOptions",
      "ReactiveContextProvider",
      "RequestContext",
      "ServerApi",
      "ServerCursor",
      "ServerSession",
      "SessionContext",
      "SingleResultCallback",
      "SubjectProvider",
      "TransactionExample",
      "UnixServerAddress",
      "SubscriberHelpers",
      "PublisherHelpers",
      "TargetDocument",
      "UpdatePrimer",
      "InsertPrimer",
      "IndexesPrimer",
      "QueryPrimer",
      "DocumentationSamples",
      "AggregatePrimer",
      "RemovePrimer",
      "SyncMongoClient",
      "SyncGridFSBucket",
      "SyncMongoDatabase",
      "SyncClientEncryption"
    )
    val scalaExclusions = Set(
      "BuildInfo",
      "BulkWriteResult",
      "ClientSessionImplicits",
      "Document",
      "Helpers",
      "internal",
      "Observable",
      "ObservableImplicits",
      "Observer",
      "package",
      "ReadConcernLevel",
      "SingleObservable",
      "Subscription"
    )

    val classFilter = (f: Class[_ <: Object]) => {
      isPublic(f.getModifiers) &&
        !f.getName.contains("$") &&
        !f.getSimpleName.contains("Spec") &&
        !f.getSimpleName.contains("Test") &&
        !f.getSimpleName.contains("Tour") &&
        !f.getSimpleName.contains("Fixture") &&
        !javaExclusions.contains(f.getSimpleName)
    }
    val filters = FilterBuilder.parse(
      """
        |-com.mongodb.annotations.*,
        |-com.mongodb.assertions.*,
        |-com.mongodb.binding.*,
        |-com.mongodb.bulk.*,
        |-com.mongodb.client.*,
        |-com.mongodb.connection.*,
        |-com.mongodb.crypt.*,
        |-com.mongodb.diagnostics.*,
        |-com.mongodb.event.*,
        |-com.mongodb.internal.*,
        |-com.mongodb.management.*,
        |-com.mongodb.operation.*,
        |-com.mongodb.selector.*,
        |-com.mongodb.client.gridfs.*,
        |-com.mongodb.async.client.*,
        |-com.mongodb.async.client.gridfs.*,
        |-com.mongodb.async.client.internal.*,
        |-com.mongodb.async.client.vault.*,
        |-com.mongodb.reactivestreams.client.gridfs.*,
        |-com.mongodb.reactivestreams.client.internal.*,
        |-com.mongodb.reactivestreams.client.vault.*""".stripMargin
    )

    val exceptions = new Reflections(packageName)
      .getSubTypesOf(classOf[MongoException])
      .asScala
      .map(_.getSimpleName)
      .toSet +
      "MongoException" - "MongoGridFSException" - "MongoConfigurationException" - "MongoWriteConcernWithResponseException"

    val objects = new Reflections(
      new ConfigurationBuilder()
        .setUrls(ClasspathHelper.forPackage(packageName))
        .setScanners(new SubTypesScanner(false))
        .filterInputsBy(filters)
    ).getSubTypesOf(classOf[Object])
      .asScala
      .filter(classFilter)
      .map(_.getSimpleName.replace("Publisher", "Observable"))
      .toSet

    val wrapped = objects ++ exceptions

    val scalaPackageName = "org.mongodb.scala"
    val scalaObjects = new Reflections(scalaPackageName, new SubTypesScanner(false))
      .getSubTypesOf(classOf[Object])
      .asScala
      .filter(classFilter)
      .filter(f => f.getPackage.getName == scalaPackageName)
      .map(_.getSimpleName)
      .toSet
    val packageObjects =
      currentMirror.staticPackage(scalaPackageName).info.decls.filter(!_.isImplicit).map(_.name.toString).toSet
    val local = (scalaObjects ++ packageObjects) -- scalaExclusions

    diff(local, wrapped) shouldBe empty
  }

  it should "mirror parts of com.mongodb.connection in org.mongdb.scala.connection" in {
    val packageName = "com.mongodb.connection"
    val javaExclusions = Set(
      "AsyncCompletionHandler",
      "AsyncConnection",
      "AsynchronousSocketChannelStreamFactory",
      "BufferProvider",
      "Builder",
      "BulkWriteBatchCombiner",
      "ChangeEvent",
      "ChangeListener",
      "Cluster",
      "ClusterDescription",
      "ClusterFactory",
      "ClusterId",
      "Connection",
      "ConnectionDescription",
      "ConnectionId",
      "DefaultClusterFactory",
      "DefaultRandomStringGenerator",
      "QueryResult",
      "RandomStringGenerator",
      "Server",
      "ServerDescription",
      "ServerId",
      "ServerVersion",
      "SocketStreamFactory",
      "Stream",
      "SplittablePayload",
      "TopologyVersion"
    )

    val filters = FilterBuilder.parse("-com.mongodb.connection.netty.*")
    val wrapped = new Reflections(
      new ConfigurationBuilder()
        .setUrls(ClasspathHelper.forPackage(packageName))
        .setScanners(new SubTypesScanner(false))
        .filterInputsBy(filters)
    ).getSubTypesOf(classOf[Object])
      .asScala
      .filter(_.getPackage.getName == packageName)
      .filter(classFilter)
      .map(_.getSimpleName)
      .toSet -- javaExclusions

    val scalaPackageName = "org.mongodb.scala.connection"
    val scalaExclusions = Set(
      "package",
      "NettyStreamFactoryFactory",
      "NettyStreamFactoryFactoryBuilder",
      "AsynchronousSocketChannelStreamFactoryFactoryBuilder"
    )
    val local = currentMirror.staticPackage(scalaPackageName).info.decls.map(_.name.toString).toSet -- scalaExclusions

    diff(local, wrapped) shouldBe empty
  }

  it should "mirror all com.mongodb.client. into org.mongdb.scala." in {
    val packageName = "com.mongodb.client"

    val javaExclusions = Set(
      "ClientSession",
      "ConcreteCodecProvider",
      "Fixture",
      "ImmutableDocument",
      "ImmutableDocumentCodec",
      "ImmutableDocumentCodecProvider",
      "ListCollectionsObservable",
      "MongoChangeStreamCursor",
      "MongoClientFactory",
      "MongoClients",
      "MongoCursor",
      "MongoObservable",
      "Name",
      "NameCodecProvider",
<<<<<<< HEAD
      "SynchronousContextProvider",
      "TransactionBody"
=======
      "TransactionBody",
      "FailPoint"
>>>>>>> c11600db
    )

    val wrapped = new Reflections(packageName, new SubTypesScanner(false))
      .getSubTypesOf(classOf[Object])
      .asScala
      .filter(_.getPackage.getName == packageName)
      .filter(classFilter)
      .map(_.getSimpleName.replace("Iterable", "Observable"))
      .toSet -- javaExclusions

    val scalaPackageName = "org.mongodb.scala"
    val local = new Reflections(scalaPackageName, new SubTypesScanner(false))
      .getSubTypesOf(classOf[Object])
      .asScala
      .filter(_.getPackage.getName == scalaPackageName)
      .filter((f: Class[_ <: Object]) => isPublic(f.getModifiers))
      .map(_.getSimpleName.replace("$", ""))
      .toSet

    forEvery(wrapped) { (className: String) =>
      local should contain(className)
    }
  }

  it should "mirror all com.mongodb.client.model in org.mongdb.scala.model" in {
    val javaExclusions = Set("ParallelCollectionScanOptions", "AggregationLevel")
    val packageName = "com.mongodb.client.model"

    val objectsAndEnums = new Reflections(packageName, new SubTypesScanner(false))
      .getSubTypesOf(classOf[Object])
      .asScala ++
      new Reflections(packageName, new SubTypesScanner(false)).getSubTypesOf(classOf[Enum[_]]).asScala

    val wrapped = objectsAndEnums
      .filter(_.getPackage.getName == packageName)
      .filter(classFilter)
      .map(_.getSimpleName)
      .toSet -- javaExclusions

    val scalaPackageName = "org.mongodb.scala.model"
    val localPackage = currentMirror.staticPackage(scalaPackageName).info.decls.map(_.name.toString).toSet
    val localObjects = new Reflections(scalaPackageName, new SubTypesScanner(false))
      .getSubTypesOf(classOf[Object])
      .asScala
      .filter(classFilter)
      .map(_.getSimpleName)
      .toSet
    val scalaExclusions = Set("package", "FullDocument")
    val local = (localPackage ++ localObjects) -- scalaExclusions

    diff(local, wrapped) shouldBe empty
  }

  it should "mirror all com.mongodb.client.model.geojson in org.mongdb.scala.model.geojson" in {
    val packageName = "com.mongodb.client.model.geojson"
    val wrapped = new Reflections(packageName, new SubTypesScanner(false))
      .getSubTypesOf(classOf[Object])
      .asScala
      .filter(_.getPackage.getName == packageName)
      .filter(classFilter)
      .map(_.getSimpleName)
      .toSet ++ Set("GeoJsonObjectType", "CoordinateReferenceSystemType")

    val scalaPackageName = "org.mongodb.scala.model.geojson"
    val local = currentMirror.staticPackage(scalaPackageName).info.decls.map(_.name.toString).toSet - "package"

    diff(local, wrapped) shouldBe empty
  }

  it should "mirror all com.mongodb.client.result in org.mongdb.scala.result" in {
    val packageName = "com.mongodb.client.result"
    val wrapped = new Reflections(packageName, new SubTypesScanner(false))
      .getSubTypesOf(classOf[Object])
      .asScala
      .filter(_.getPackage.getName == packageName)
      .filter(classFilter)
      .map(_.getSimpleName)
      .toSet

    val scalaPackageName = "org.mongodb.scala.result"
    val local = currentMirror.staticPackage(scalaPackageName).info.decls.map(_.name.toString).toSet - "package"

    diff(local, wrapped) shouldBe empty
  }

  it should "mirror all com.mongodb.client.vault in org.mongdb.scala.vault" in {
    val packageName = "com.mongodb.reactivestreams.client.vault"
    val wrapped = new Reflections(packageName, new SubTypesScanner(false))
      .getSubTypesOf(classOf[Object])
      .asScala
      .filter(_.getPackage.getName == packageName)
      .filter(classFilter)
      .map(_.getSimpleName)
      .toSet

    val scalaPackageName = "org.mongodb.scala.vault"
    val localPackage = currentMirror.staticPackage(scalaPackageName).info.decls.map(_.name.toString).toSet
    val localObjects = new Reflections(scalaPackageName, new SubTypesScanner(false))
      .getSubTypesOf(classOf[Object])
      .asScala
      .filter(classFilter)
      .map(_.getSimpleName)
      .toSet
    val scalaExclusions = Set("package")
    val local = (localPackage ++ localObjects) -- scalaExclusions

    diff(local, wrapped) shouldBe empty
  }

  it should "mirror all com.mongodb.WriteConcern in org.mongodb.scala.WriteConcern" in {
    val notMirrored = Set(
      "SAFE",
      "serialVersionUID",
      "FSYNCED",
      "FSYNC_SAFE",
      "JOURNAL_SAFE",
      "REPLICAS_SAFE",
      "REPLICA_ACKNOWLEDGED",
      "NAMED_CONCERNS",
      "NORMAL",
      "majorityWriteConcern",
      "valueOf"
    )
    val wrapped =
      (classOf[com.mongodb.WriteConcern].getDeclaredMethods ++ classOf[com.mongodb.WriteConcern].getDeclaredFields)
        .filter(f => isStatic(f.getModifiers) && !notMirrored.contains(f.getName))
        .map(_.getName)
        .toSet

    val local = WriteConcern.getClass.getDeclaredMethods
      .filter(f => f.getName != "apply" && isPublic(f.getModifiers))
      .map(_.getName)
      .toSet

    diff(local, wrapped) shouldBe empty
  }

  it should "mirror com.mongodb.reactivestreams.client.gridfs in org.mongdb.scala.gridfs" in {
    val javaExclusions = Set("GridFSBuckets", "GridFSDownloadByNameOptions")
    val wrapped: Set[String] = Set("com.mongodb.reactivestreams.client.gridfs", "com.mongodb.client.gridfs.model")
      .flatMap(
        packageName =>
          new Reflections(packageName, new SubTypesScanner(false))
            .getSubTypesOf(classOf[Object])
            .asScala
            .filter(_.getPackage.getName == packageName)
            .filter(classFilter)
            .map(_.getSimpleName.replace("Publisher", "Observable"))
            .toSet
      ) -- javaExclusions + "MongoGridFSException"

    val scalaPackageName = "org.mongodb.scala.gridfs"
    val scalaExclusions = Set(
      "package",
      "AsyncOutputStream",
      "AsyncInputStream",
      "GridFSUploadStream",
      "GridFSDownloadStream"
    )

    val packageObjects =
      currentMirror.staticPackage(scalaPackageName).info.decls.filter(!_.isImplicit).map(_.name.toString).toSet
    val local = new Reflections(scalaPackageName, new SubTypesScanner(false))
      .getSubTypesOf(classOf[Object])
      .asScala
      .filter(classFilter)
      .filter(f => f.getPackage.getName == scalaPackageName)
      .map(_.getSimpleName)
      .toSet ++ packageObjects -- scalaExclusions

    diff(local, wrapped) shouldBe empty
  }

  def diff(a: Set[String], b: Set[String]): Set[String] = a.diff(b) ++ b.diff(a)
}<|MERGE_RESOLUTION|>--- conflicted
+++ resolved
@@ -244,13 +244,9 @@
       "MongoObservable",
       "Name",
       "NameCodecProvider",
-<<<<<<< HEAD
       "SynchronousContextProvider",
-      "TransactionBody"
-=======
       "TransactionBody",
       "FailPoint"
->>>>>>> c11600db
     )
 
     val wrapped = new Reflections(packageName, new SubTypesScanner(false))
