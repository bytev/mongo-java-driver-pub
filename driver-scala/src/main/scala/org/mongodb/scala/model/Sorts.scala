/*
 * Copyright 2008-present MongoDB, Inc.
 *
 * Licensed under the Apache License, Version 2.0 (the "License");
 * you may not use this file except in compliance with the License.
 * You may obtain a copy of the License at
 *
 *   http://www.apache.org/licenses/LICENSE-2.0
 *
 * Unless required by applicable law or agreed to in writing, software
 * distributed under the License is distributed on an "AS IS" BASIS,
 * WITHOUT WARRANTIES OR CONDITIONS OF ANY KIND, either express or implied.
 * See the License for the specific language governing permissions and
 * limitations under the License.
 */

package org.mongodb.scala.model

import scala.collection.JavaConverters._

import com.mongodb.client.model.{ Sorts => JSorts }

import org.mongodb.scala.bson.conversions.Bson

/**
 * A factory for sort specifications.   A convenient way to use this class is to statically import all of its methods, which allows
 * usage like:
 *
 * `collection.find().sort(orderBy(ascending("x", "y"), descending("z")))`
 *
 * @since 1.0
 */
object Sorts {

  /**
   * Create a sort specification for an ascending sort on the given fields.
   *
   * @param fieldNames the field names, which must contain at least one
   * @return the sort specification
   * @see [[https://www.mongodb.com/docs/manual/reference/operator/meta/orderby Sort]]
   */
  def ascending(fieldNames: String*): Bson = JSorts.ascending(fieldNames.asJava)

  /**
   * Create a sort specification for an ascending sort on the given fields.
   *
   * @param fieldNames the field names, which must contain at least one
   * @return the sort specification
   * @see [[https://www.mongodb.com/docs/manual/reference/operator/meta/orderby Sort]]
   */
  def descending(fieldNames: String*): Bson = JSorts.descending(fieldNames.asJava)

  /**
   * Create a sort specification for the text score meta projection on the given field.
   *
   * @param fieldName the field name
   * @return the sort specification
<<<<<<< HEAD
   * @see Filters.text(String, TextSearchOptions)
   * @see [[https://docs.mongodb.com/manual/reference/operator/aggregation/meta/#text-score-metadata--meta---textscore- textScore]]
=======
   * @see [[https://www.mongodb.com/docs/manual/reference/operator/projection/meta/#sort textScore]]
>>>>>>> 22cf7f93
   */
  def metaTextScore(fieldName: String): Bson = JSorts.metaTextScore(fieldName)

  /**
   * Combine multiple sort specifications.  If any field names are repeated, the last one takes precendence.
   *
   * @param sorts the sort specifications
   * @return the combined sort specification
   */
  def orderBy(sorts: Bson*): Bson = JSorts.orderBy(sorts.asJava)
}<|MERGE_RESOLUTION|>--- conflicted
+++ resolved
@@ -55,12 +55,8 @@
    *
    * @param fieldName the field name
    * @return the sort specification
-<<<<<<< HEAD
    * @see Filters.text(String, TextSearchOptions)
    * @see [[https://docs.mongodb.com/manual/reference/operator/aggregation/meta/#text-score-metadata--meta---textscore- textScore]]
-=======
-   * @see [[https://www.mongodb.com/docs/manual/reference/operator/projection/meta/#sort textScore]]
->>>>>>> 22cf7f93
    */
   def metaTextScore(fieldName: String): Bson = JSorts.metaTextScore(fieldName)
 
