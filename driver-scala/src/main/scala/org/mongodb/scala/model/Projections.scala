/*
 * Copyright 2008-present MongoDB, Inc.
 *
 * Licensed under the Apache License, Version 2.0 (the "License");
 * you may not use this file except in compliance with the License.
 * You may obtain a copy of the License at
 *
 *   http://www.apache.org/licenses/LICENSE-2.0
 *
 * Unless required by applicable law or agreed to in writing, software
 * distributed under the License is distributed on an "AS IS" BASIS,
 * WITHOUT WARRANTIES OR CONDITIONS OF ANY KIND, either express or implied.
 * See the License for the specific language governing permissions and
 * limitations under the License.
 */

package org.mongodb.scala.model

import scala.collection.JavaConverters._

import com.mongodb.client.model.{ Projections => JProjections }

import org.mongodb.scala.bson.conversions.Bson

/**
 * A factory for projections. A convenient way to use this class is to statically import all of its methods, which allows usage like:
 *
 * `collection.find().projection(fields(include("x", "y"), excludeId()))`
 *
 * @since 1.0
 */
object Projections {

  /**
   * Creates a projection of a field whose value is computed from the given expression.  Projection with an expression is only supported
   * using the `\$project` aggregation pipeline stage.
   *
   * @param fieldName     the field name
   * @param  expression   the expression
   * @tparam TExpression  the expression type
   * @return the projection
   * @see [[Projections.computedSearchMeta]]
   * @see Aggregates#project(Bson)
   */
  def computed[TExpression](fieldName: String, expression: TExpression): Bson =
    JProjections.computed(fieldName, expression)

  /**
   * Creates a projection of a field whose value is equal to the `$$SEARCH_META` variable,
   * for use with `Aggregates.search(SearchOperator, SearchOptions)` / `Aggregates.search(SearchCollector, SearchOptions)`.
   * Calling this method is equivalent to calling [[Projections.computed]] with `"$$SEARCH_META"` as the second argument.
   *
   * @param fieldName the field name
   * @return the projection
   * @see [[org.mongodb.scala.model.search.SearchCount]]
   * @see [[org.mongodb.scala.model.search.SearchCollector]]
   */
  def computedSearchMeta(fieldName: String): Bson =
    JProjections.computedSearchMeta(fieldName)

  /**
   * Creates a projection that includes all of the given fields.
   *
   * @param fieldNames the field names
   * @return the projection
   */
  def include(fieldNames: String*): Bson = JProjections.include(fieldNames.asJava)

  /**
   * Creates a projection that excludes all of the given fields.
   *
   * @param fieldNames the field names
   * @return the projection
   */
  def exclude(fieldNames: String*): Bson = JProjections.exclude(fieldNames.asJava)

  /**
   * Creates a projection that excludes the _id field.  This suppresses the automatic inclusion of _id that is the default, even when
   * other fields are explicitly included.
   *
   * @return the projection
   */
  def excludeId(): Bson = JProjections.excludeId

  /**
   * Creates a projection that includes for the given field only the first element of an array that matches the query filter.  This is
   * referred to as the positional `\$` operator.
   *
   * @param fieldName the field name whose value is the array
   * @return the projection
   * @see [[https://www.mongodb.com/docs/manual/reference/operator/projection/positional/#projection Project the first matching element (\$ operator)]]
   */
  def elemMatch(fieldName: String): Bson = JProjections.elemMatch(fieldName)

  /**
   * Creates a projection that includes for the given field only the first element of the array value of that field that matches the given
   * query filter.
   *
   * @param fieldName the field name
   * @param filter    the filter to apply
   * @return the projection
   * @see [[https://www.mongodb.com/docs/manual/reference/operator/projection/elemMatch elemMatch]]
   */
  def elemMatch(fieldName: String, filter: Bson): Bson = JProjections.elemMatch(fieldName, filter)

  /**
   * Creates a `\$meta` projection to the given field name for the given meta field name.
   *
   * @param fieldName the field name
   * @param metaFieldName the meta field name
   * @return the projection
<<<<<<< HEAD
   * @see [[https://www.mongodb.com/docs/manual/reference/operator/aggregation/meta/ meta]]
   * @see [[Projections.metaTextScore]]
   * @see [[Projections.metaSearchScore]]
   * @see [[Projections.metaSearchHighlights]]
=======
   * @see [[https://www.mongodb.com/docs/manual/reference/operator/projection/meta/#projection meta]]
>>>>>>> 22cf7f93
   * @since 4.1
   */
  def meta(fieldName: String, metaFieldName: String): Bson = JProjections.meta(fieldName, metaFieldName)

  /**
   * Creates a projection to the given field name of the textScore, for use with text queries.
   * Calling this method is equivalent to calling [[Projections.meta]] with `"textScore"` as the second argument.
   *
   * @param fieldName the field name
   * @return the projection
<<<<<<< HEAD
   * @see `Filters.text(String, TextSearchOptions)`
   * @see [[https://www.mongodb.com/docs/manual/reference/operator/aggregation/meta/#text-score-metadata--meta---textscore- textScore]]
=======
   * @see [[https://www.mongodb.com/docs/manual/reference/operator/projection/meta/#projection textScore]]
>>>>>>> 22cf7f93
   */
  def metaTextScore(fieldName: String): Bson = JProjections.metaTextScore(fieldName)

  /**
   * Creates a projection to the given field name of the searchScore,
   * for use with `Aggregates.search(SearchOperator, SearchOptions)` / `Aggregates.search(SearchCollector, SearchOptions)`.
   * Calling this method is equivalent to calling [[Projections.meta]] with `"searchScore"` as the second argument.
   *
   * @param fieldName the field name
   * @return the projection
   * @see [[https://www.mongodb.com/docs/atlas/atlas-search/scoring/ Scoring]]
   */
  def metaSearchScore(fieldName: String): Bson = JProjections.metaSearchScore(fieldName)

  /**
   * Creates a projection to the given field name of the searchHighlights,
   * for use with `Aggregates.search(SearchOperator, SearchOptions)` / `Aggregates.search(SearchCollector, SearchOptions)`.
   * Calling this method is equivalent to calling [[Projections.meta]] with `"searchHighlights"` as the second argument.
   *
   * @param fieldName the field name
   * @return the projection
   * @see [[org.mongodb.scala.model.search.SearchHighlight]]
   * @see [[https://www.mongodb.com/docs/atlas/atlas-search/highlighting/ Highlighting]]
   */
  def metaSearchHighlights(fieldName: String): Bson = JProjections.metaSearchHighlights(fieldName)

  /**
   * Creates a projection to the given field name of a slice of the array value of that field.
   *
   * @param fieldName the field name
   * @param limit the number of elements to project.
   * @return the projection
   * @see [[https://www.mongodb.com/docs/manual/reference/operator/projection/slice Slice]]
   */
  def slice(fieldName: String, limit: Int): Bson = JProjections.slice(fieldName, limit)

  /**
   * Creates a projection to the given field name of a slice of the array value of that field.
   *
   * @param fieldName the field name
   * @param skip the number of elements to skip before applying the limit
   * @param limit the number of elements to project
   * @return the projection
   * @see [[https://www.mongodb.com/docs/manual/reference/operator/projection/slice Slice]]
   */
  def slice(fieldName: String, skip: Int, limit: Int): Bson = JProjections.slice(fieldName, skip, limit)

  /**
   * Creates a projection that combines the list of projections into a single one.  If there are duplicate keys, the last one takes
   * precedence.
   *
   * @param projections the list of projections to combine
   * @return the combined projection
   */
  def fields(projections: Bson*): Bson = JProjections.fields(projections.asJava)
}<|MERGE_RESOLUTION|>--- conflicted
+++ resolved
@@ -109,14 +109,10 @@
    * @param fieldName the field name
    * @param metaFieldName the meta field name
    * @return the projection
-<<<<<<< HEAD
    * @see [[https://www.mongodb.com/docs/manual/reference/operator/aggregation/meta/ meta]]
    * @see [[Projections.metaTextScore]]
    * @see [[Projections.metaSearchScore]]
    * @see [[Projections.metaSearchHighlights]]
-=======
-   * @see [[https://www.mongodb.com/docs/manual/reference/operator/projection/meta/#projection meta]]
->>>>>>> 22cf7f93
    * @since 4.1
    */
   def meta(fieldName: String, metaFieldName: String): Bson = JProjections.meta(fieldName, metaFieldName)
@@ -127,12 +123,8 @@
    *
    * @param fieldName the field name
    * @return the projection
-<<<<<<< HEAD
    * @see `Filters.text(String, TextSearchOptions)`
    * @see [[https://www.mongodb.com/docs/manual/reference/operator/aggregation/meta/#text-score-metadata--meta---textscore- textScore]]
-=======
-   * @see [[https://www.mongodb.com/docs/manual/reference/operator/projection/meta/#projection textScore]]
->>>>>>> 22cf7f93
    */
   def metaTextScore(fieldName: String): Bson = JProjections.metaTextScore(fieldName)
 
