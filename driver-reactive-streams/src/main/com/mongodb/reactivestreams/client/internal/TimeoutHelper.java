--- conflicted
+++ resolved
@@ -36,33 +36,15 @@
         //NOP
     }
 
-<<<<<<< HEAD
-    public static long getRemainingMs(final String message, final Timeout timeout) {
-        if (timeout.isInfinite()) {
-            return 0;
-        }
-        long remainingMs = timeout.remaining(MILLISECONDS);
-        if (remainingMs <= 0) {
-            throw new MongoOperationTimeoutException(message);
-        }
-        return remainingMs;
-    }
-
     public static <T> MongoCollection<T> collectionWithTimeout(final MongoCollection<T> collection,
                                                                @Nullable final Timeout timeout) {
         if (timeout != null) {
-            long remainingMs = getRemainingMs(DEFAULT_TIMEOUT_MESSAGE, timeout);
-            return collection.withTimeout(remainingMs, MILLISECONDS);
+           return timeout.call(MILLISECONDS,
+                   () -> collection.withTimeout(0, MILLISECONDS),
+                   ms -> collection.withTimeout(ms, MILLISECONDS),
+                   () -> TimeoutContext.throwMongoTimeoutException(DEFAULT_TIMEOUT_MESSAGE));
         }
         return collection;
-=======
-    public static <T> MongoCollection<T> collectionWithTimeout(final MongoCollection<T> collection,
-                                                               @Nullable final Timeout timeout) {
-        return Timeout.nullAsInfinite(timeout).call(MILLISECONDS,
-                () -> collection,
-                (ms) -> collection.withTimeout(ms, MILLISECONDS),
-                () -> TimeoutContext.throwMongoTimeoutException(DEFAULT_TIMEOUT_MESSAGE));
->>>>>>> 3b6ba322
     }
 
     public static <T> Mono<MongoCollection<T>> collectionWithTimeoutMono(final MongoCollection<T> collection,
@@ -88,18 +70,13 @@
     public static MongoDatabase databaseWithTimeout(final MongoDatabase database,
                                                     final String message,
                                                     @Nullable final Timeout timeout) {
-<<<<<<< HEAD
         if (timeout != null) {
-            long remainingMs = getRemainingMs(message, timeout);
-            return database.withTimeout(remainingMs, MILLISECONDS);
+            return timeout.call(MILLISECONDS,
+                    () -> database.withTimeout(0, MILLISECONDS),
+                    ms -> database.withTimeout(ms, MILLISECONDS),
+                    () -> TimeoutContext.throwMongoTimeoutException(message));
         }
         return database;
-=======
-        return Timeout.nullAsInfinite(timeout).call(MILLISECONDS,
-                () -> database,
-                (ms) -> database.withTimeout(ms, MILLISECONDS),
-                () -> TimeoutContext.throwMongoTimeoutException(message));
->>>>>>> 3b6ba322
     }
 
     private static Mono<MongoDatabase> databaseWithTimeoutMono(final MongoDatabase database,
@@ -122,8 +99,4 @@
                                                                   @Nullable final Timeout timeout) {
         return Mono.defer(() -> databaseWithTimeoutMono(database, message, timeout));
     }
-<<<<<<< HEAD
-=======
-
->>>>>>> 3b6ba322
 }