/*
 * Copyright 2008-present MongoDB, Inc.
 *
 * Licensed under the Apache License, Version 2.0 (the "License");
 * you may not use this file except in compliance with the License.
 * You may obtain a copy of the License at
 *
 *   http://www.apache.org/licenses/LICENSE-2.0
 *
 * Unless required by applicable law or agreed to in writing, software
 * distributed under the License is distributed on an "AS IS" BASIS,
 * WITHOUT WARRANTIES OR CONDITIONS OF ANY KIND, either express or implied.
 * See the License for the specific language governing permissions and
 * limitations under the License.
 */

package com.mongodb.reactivestreams.client.internal;

import com.mongodb.MongoOperationTimeoutException;
import com.mongodb.internal.TimeoutContext;
import com.mongodb.internal.time.Timeout;
import com.mongodb.lang.Nullable;
import com.mongodb.reactivestreams.client.MongoCollection;
import com.mongodb.reactivestreams.client.MongoDatabase;
import reactor.core.publisher.Mono;

import static com.mongodb.internal.TimeoutContext.createMongoTimeoutException;
import static java.util.concurrent.TimeUnit.MILLISECONDS;

/**
 * <p>This class is not part of the public API and may be removed or changed at any time</p>
 */
public final class TimeoutHelper {
    private static final String DEFAULT_TIMEOUT_MESSAGE = "Operation exceeded the timeout limit.";

    private TimeoutHelper() {
        //NOP
    }

<<<<<<< HEAD
    public static long getRemainingMs(final String message, final Timeout timeout) {
        long remainingMs = timeout.remaining(MILLISECONDS);
        if (remainingMs <= 0) {
            throw createMongoTimeoutException(message);
        }
        return remainingMs;
    }

    public static <T> MongoCollection<T> collectionWithTimeout(final MongoCollection<T> collection,
                                                               @Nullable final Timeout timeout) {
      return collectionWithTimeout(collection, timeout, DEFAULT_TIMEOUT_MESSAGE);
    }

    public static <T> MongoCollection<T> collectionWithTimeout(final MongoCollection<T> collection,
                                                               @Nullable final Timeout timeout,
                                                                final String message) {
        if (shouldOverrideTimeout(timeout)) {
            long remainingMs = getRemainingMs(message, timeout);
            return collection.withTimeout(remainingMs, MILLISECONDS);
        }
        return collection;
=======
    public static <T> MongoCollection<T> collectionWithTimeout(final MongoCollection<T> collection,
                                                               @Nullable final Timeout timeout) {
        return Timeout.nullAsInfinite(timeout).call(MILLISECONDS,
                () -> collection,
                (ms) -> collection.withTimeout(ms, MILLISECONDS),
                () -> TimeoutContext.throwMongoTimeoutException(DEFAULT_TIMEOUT_MESSAGE));
>>>>>>> 3b6ba322
    }

    public static <T> Mono<MongoCollection<T>> collectionWithTimeoutMono(final MongoCollection<T> collection,
                                                                         @Nullable final Timeout timeout) {
        try {
            return Mono.just(collectionWithTimeout(collection, timeout));
        } catch (MongoOperationTimeoutException e) {
            return Mono.error(e);
        }
    }

    public static <T> Mono<MongoCollection<T>> collectionWithTimeoutDeferred(final MongoCollection<T> collection,
                                                                             @Nullable final Timeout timeout) {
        return Mono.defer(() -> collectionWithTimeoutMono(collection, timeout));
    }


    public static MongoDatabase databaseWithTimeout(final MongoDatabase database,
                                                    @Nullable final Timeout timeout) {
        return databaseWithTimeout(database, DEFAULT_TIMEOUT_MESSAGE, timeout);
    }

    public static MongoDatabase databaseWithTimeout(final MongoDatabase database,
                                                    final String message,
                                                    @Nullable final Timeout timeout) {
        return Timeout.nullAsInfinite(timeout).call(MILLISECONDS,
                () -> database,
                (ms) -> database.withTimeout(ms, MILLISECONDS),
                () -> TimeoutContext.throwMongoTimeoutException(message));
    }

    private static Mono<MongoDatabase> databaseWithTimeoutMono(final MongoDatabase database,
                                                               final String message,
                                                               @Nullable final Timeout timeout) {
        try {
            return Mono.just(databaseWithTimeout(database, message, timeout));
        } catch (MongoOperationTimeoutException e) {
            return Mono.error(e);
        }
    }

    public static Mono<MongoDatabase> databaseWithTimeoutDeferred(final MongoDatabase database,
                                                                  @Nullable final Timeout timeout) {
        return databaseWithTimeoutDeferred(database, DEFAULT_TIMEOUT_MESSAGE, timeout);
    }

    public static Mono<MongoDatabase> databaseWithTimeoutDeferred(final MongoDatabase database,
                                                                  final String message,
                                                                  @Nullable final Timeout timeout) {
        return Mono.defer(() -> databaseWithTimeoutMono(database, message, timeout));
    }

}<|MERGE_RESOLUTION|>--- conflicted
+++ resolved
@@ -24,7 +24,6 @@
 import com.mongodb.reactivestreams.client.MongoDatabase;
 import reactor.core.publisher.Mono;
 
-import static com.mongodb.internal.TimeoutContext.createMongoTimeoutException;
 import static java.util.concurrent.TimeUnit.MILLISECONDS;
 
 /**
@@ -37,36 +36,18 @@
         //NOP
     }
 
-<<<<<<< HEAD
-    public static long getRemainingMs(final String message, final Timeout timeout) {
-        long remainingMs = timeout.remaining(MILLISECONDS);
-        if (remainingMs <= 0) {
-            throw createMongoTimeoutException(message);
-        }
-        return remainingMs;
-    }
-
     public static <T> MongoCollection<T> collectionWithTimeout(final MongoCollection<T> collection,
                                                                @Nullable final Timeout timeout) {
-      return collectionWithTimeout(collection, timeout, DEFAULT_TIMEOUT_MESSAGE);
+        return collectionWithTimeout(collection, timeout, DEFAULT_TIMEOUT_MESSAGE);
     }
 
     public static <T> MongoCollection<T> collectionWithTimeout(final MongoCollection<T> collection,
                                                                @Nullable final Timeout timeout,
-                                                                final String message) {
-        if (shouldOverrideTimeout(timeout)) {
-            long remainingMs = getRemainingMs(message, timeout);
-            return collection.withTimeout(remainingMs, MILLISECONDS);
-        }
-        return collection;
-=======
-    public static <T> MongoCollection<T> collectionWithTimeout(final MongoCollection<T> collection,
-                                                               @Nullable final Timeout timeout) {
+                                                               final String message) {
         return Timeout.nullAsInfinite(timeout).call(MILLISECONDS,
                 () -> collection,
-                (ms) -> collection.withTimeout(ms, MILLISECONDS),
-                () -> TimeoutContext.throwMongoTimeoutException(DEFAULT_TIMEOUT_MESSAGE));
->>>>>>> 3b6ba322
+                ms -> collection.withTimeout(ms, MILLISECONDS),
+                () -> TimeoutContext.throwMongoTimeoutException(message));
     }
 
     public static <T> Mono<MongoCollection<T>> collectionWithTimeoutMono(final MongoCollection<T> collection,
@@ -94,7 +75,7 @@
                                                     @Nullable final Timeout timeout) {
         return Timeout.nullAsInfinite(timeout).call(MILLISECONDS,
                 () -> database,
-                (ms) -> database.withTimeout(ms, MILLISECONDS),
+                ms -> database.withTimeout(ms, MILLISECONDS),
                 () -> TimeoutContext.throwMongoTimeoutException(message));
     }
 
