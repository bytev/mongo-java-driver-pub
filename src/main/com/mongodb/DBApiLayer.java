// DBApiLayer.java

/**
 *      Copyright (C) 2008 10gen Inc.
 *
 *   Licensed under the Apache License, Version 2.0 (the "License");
 *   you may not use this file except in compliance with the License.
 *   You may obtain a copy of the License at
 *
 *      http://www.apache.org/licenses/LICENSE-2.0
 *
 *   Unless required by applicable law or agreed to in writing, software
 *   distributed under the License is distributed on an "AS IS" BASIS,
 *   WITHOUT WARRANTIES OR CONDITIONS OF ANY KIND, either express or implied.
 *   See the License for the specific language governing permissions and
 *   limitations under the License.
 */

package com.mongodb;

import java.util.*;
import java.util.logging.*;

import org.bson.*;
import org.bson.types.*;
<<<<<<< HEAD

import com.mongodb.util.*;
=======
>>>>>>> 029d3e5c
/** Database API
 * This cannot be directly instantiated, but the functions are available
 * through instances of Mongo.
 */
public class DBApiLayer extends DB {

    static final boolean D = Boolean.getBoolean( "DEBUG.DB" );
    /** The maximum number of cursors allowed */
    static final int NUM_CURSORS_BEFORE_KILL = 100;

    static final boolean SHOW = Boolean.getBoolean( "DB.SHOW" );

    protected DBApiLayer( String root , DBConnector connector ){
        super( root );

        _root = root;
        _rootPlusDot = _root + ".";

        _connector = connector;
    }

    public void requestStart(){
        _connector.requestStart();
    }

    public void requestDone(){
        _connector.requestDone();
    }
    
    public void requestEnsureConnection(){
        _connector.requestEnsureConnection();
    }

    protected MyCollection doGetCollection( String name ){
        MyCollection c = _collections.get( name );
        if ( c != null )
            return c;

        synchronized ( _collections ){
            c = _collections.get( name );
            if ( c != null )
                return c;

            c = new MyCollection( name );
            _collections.put( name , c );
        }

        return c;
    }

    String _removeRoot( String ns ){
        if ( ! ns.startsWith( _rootPlusDot ) )
            return ns;
        return ns.substring( _root.length() + 1 );
    }


    /** Get a collection from a &lt;databaseName&gt;.&lt;collectionName&gt;.
     * If <code>fullNameSpace</code> does not contain any "."s, this will
     * find a collection called <code>fullNameSpace</code> and return it.
     * Otherwise, it will find the collecton <code>collectionName</code> and
     * return it.
     * @param fullNameSpace the full name to find
     * @throws RuntimeException if the database named is not this database
     */
    public DBCollection getCollectionFromFull( String fullNameSpace ){
        // TOOD security

        if ( fullNameSpace.indexOf( "." ) < 0 ) {
            // assuming local
            return doGetCollection( fullNameSpace );
        }

        final int idx = fullNameSpace.indexOf( "." );

        final String root = fullNameSpace.substring( 0 , idx );
        final String table = fullNameSpace.substring( idx + 1 );

        if (_root.equals(root)) {
            return doGetCollection( table );
        }
        
        return getSisterDB( root ).getCollection( table );
    }

    public DB getSisterDB( String dbName ){
        return new DBApiLayer( dbName , _connector );
    }

    class MyCollection extends DBCollection {
        MyCollection( String name ){
            super( DBApiLayer.this , name );
            _fullNameSpace = _root + "." + name;
        }

        public void doapply( DBObject o ){
        }

        public void insert( DBObject o )
            throws MongoException {
            insert( new DBObject[]{ o } );
        }

        public void insert(DBObject[] arr)
            throws MongoException {
            insert(arr, true);
        }

        public void insert(List<DBObject> list)
            throws MongoException {
            insert(list.toArray(new DBObject[list.size()]) , true);
        }

        protected void insert(DBObject obj, boolean shouldApply )
            throws MongoException {
            insert( new DBObject[]{ obj } , shouldApply );
        }

        protected void insert(DBObject[] arr, boolean shouldApply )
            throws MongoException {

            if ( SHOW ) {
                for (DBObject o : arr) {
                    System.out.println( "save:  " + _fullNameSpace + " " + JSON.serialize( o ) );
                }
            }
            
            if ( shouldApply ){
                for ( int i=0; i<arr.length; i++ ){
                    DBObject o=arr[i];
                    apply( o );
                    Object id = o.get( "_id" );
                    if ( id instanceof ObjectId ){
                        ((ObjectId)id).notNew();
                    }
                }
            }
            
            int cur = 0;
            while ( cur < arr.length ){
                OutMessage om = OutMessage.get( 2002 );
                
                om.writeInt( 0 ); // reserved
                om.writeCString( _fullNameSpace );
                
                for ( ; cur<arr.length; cur++ ){
                    DBObject o = arr[cur];
                    int sz = om.putObject( o );
                    if ( sz > Bytes.MAX_OBJECT_SIZE )
                        throw new IllegalArgumentException( "object too big: " + sz );
                    
                    if ( om.size() > ( 4 * 1024 * 1024 ) ){
                        cur++;
                        break;
                    }
                }
                
                _connector.say( _db , om , getWriteConcern() );
                
            }
        }
        
        public void remove( DBObject o )
            throws MongoException {

            if ( SHOW ) System.out.println( "remove: " + _fullNameSpace + " " + JSON.serialize( o ) );

            OutMessage om = OutMessage.get( 2006 );

            om.writeInt( 0 ); // reserved
            om.writeCString( _fullNameSpace );
            
            Collection<String> keys = o.keySet();

            if ( keys.size() == 1 &&
                 keys.iterator().next().equals( "_id" ) &&
                 o.get( keys.iterator().next() ) instanceof ObjectId )
                om.writeInt( 1 );
            else
                om.writeInt( 0 );

            om.putObject( o );
            
            _connector.say( _db , om , getWriteConcern() );
        }

        void _cleanCursors()
            throws MongoException {
            if ( _deadCursorIds.size() == 0 )
                return;

            if ( _deadCursorIds.size() % 20 != 0 && _deadCursorIds.size() < NUM_CURSORS_BEFORE_KILL )
                return;

            List<Long> l = _deadCursorIds;
            _deadCursorIds = new Vector<Long>();

            Bytes.LOGGER.info( "trying to kill cursors : " + l.size() );

            try {
                killCursors( l );
            }
            catch ( Throwable t ){
                Bytes.LOGGER.log( Level.WARNING , "can't clean cursors" , t );
                _deadCursorIds.addAll( l );
            }
        }

        void killCursors( List<Long> all )
            throws MongoException {
            if ( all == null || all.size() == 0 )
                return;

            OutMessage om = OutMessage.get( 2007 );
            om.writeInt( 0 ); // reserved
            
            om.writeInt( all.size() );

            for (Long l : all) {
                om.writeLong(l);
            }

            _connector.say( _db , om , WriteConcern.NONE );
        }

        @Override
        Iterator<DBObject> __find( DBObject ref , DBObject fields , int numToSkip , int batchSize , int options )
            throws MongoException {
            
            if ( ref == null )
                ref = new BasicDBObject();
            
            if ( SHOW ) System.out.println( "find: " + _fullNameSpace + " " + JSON.serialize( ref ) );

            _cleanCursors();
            
            OutMessage query = OutMessage.get( 2004 );

            query.writeInt( options ); // options
            query.writeCString( _fullNameSpace );

            query.writeInt( numToSkip );
            query.writeInt( batchSize );
            query.putObject( ref ); // ref
            if ( fields != null )
                query.putObject( fields ); // fields to return
            

            Response res = _connector.call( _db , this , query , 2 );

            if ( res.size() == 0 )
                return null;
            
            if ( res.size() == 1 ){
                BSONObject foo = res.get(0);
                Object err = foo.get( "$err" );
                if ( err != null )
                    throw new MongoException( foo );
            }
            
            return new Result( this , res , batchSize , options );
        }

        public void update( DBObject query , DBObject o , boolean upsert , boolean multi )
            throws MongoException {

            if ( SHOW ) System.out.println( "update: " + _fullNameSpace + " " + JSON.serialize( query ) );
            
            OutMessage om = OutMessage.get( 2001 );
            om.writeInt( 0 ); // reserved
            om.writeCString( _fullNameSpace );
            
            int flags = 0;
            if ( upsert ) flags |= 1;
            if ( multi ) flags |= 2;
            om.writeInt( flags );

            om.putObject( query );
            om.putObject( o );
            
            _connector.say( _db , om , getWriteConcern() );
        }

        protected void createIndex( final DBObject keys, final DBObject options )
            throws MongoException {
            
            DBObject full = new BasicDBObject();
            for ( String k : options.keySet() )
                full.put( k , options.get( k ) );
            full.put( "key" , keys );

            DBApiLayer.this.doGetCollection( "system.indexes" ).insert( full , false );
        }

        final String _fullNameSpace;
    }

    class Result implements Iterator<DBObject> {

        Result( MyCollection coll , Response res , int numToReturn , int options ){
            init( res );
            _collection = coll;
            _numToReturn = numToReturn;
            _options = options;
        }

        private void init( Response res ){
            _totalBytes += res._len;
            _curResult = res;
            _cur = res.iterator();
            _sizes.add( res.size() );
        }

        public DBObject next(){
            if ( _cur.hasNext() )
                return _cur.next();

            if ( ! _curResult.hasGetMore( _options ) )
                throw new RuntimeException( "no more" );

            _advance();
            return next();
        }

        public boolean hasNext(){
            if ( _cur.hasNext() )
                return true;

            if ( ! _curResult.hasGetMore( _options ) )
                return false;

            _advance();
            return hasNext();
        }

        private void _advance(){

            if ( _curResult.cursor() <= 0 )
                throw new RuntimeException( "can't advance a cursor <= 0" );
            
            OutMessage m = OutMessage.get( 2005 );

            m.writeInt( 0 ); 
            m.writeCString( _collection._fullNameSpace );
            m.writeInt( _numToReturn ); // num to return
            m.writeLong( _curResult.cursor() );
            
            try {
                Response res = _connector.call( DBApiLayer.this , _collection , m );
                _numGetMores++;
                init( res );
            }
            catch ( MongoException me ){
                throw new MongoInternalException( "can't do getmore" , me );
            }
        }

        public void remove(){
            throw new RuntimeException( "can't remove this way" );
        }
        
        public int getNumberToReturn(){
        	return _numToReturn;
        }

        public void setNumberToReturn(int num){
        	_numToReturn = num;
        }

        public String toString(){
            return "DBCursor";
        }

        protected void finalize() throws Throwable {
            if ( _curResult != null && _curResult.cursor() > 0 )
                _deadCursorIds.add( _curResult.cursor() );
            super.finalize();
        }

        public long totalBytes(){
            return _totalBytes;
        }
        
        int numGetMores(){
            return _numGetMores;
        }

        List<Integer> getSizes(){
            return Collections.unmodifiableList( _sizes );
        }
        
        
        
        Response _curResult;
        Iterator<DBObject> _cur;
        int _numToReturn;
        final MyCollection _collection;
        final int _options;
        
        private long _totalBytes = 0;
        private int _numGetMores = 0;
        private List<Integer> _sizes = new ArrayList<Integer>();
    }  // class Result

    final String _root;
    final String _rootPlusDot;
    final DBConnector _connector;
    final Map<String,MyCollection> _collections = Collections.synchronizedMap( new HashMap<String,MyCollection>() );
    final Map<String,DBApiLayer> _sisters = Collections.synchronizedMap( new HashMap<String,DBApiLayer>() );
    List<Long> _deadCursorIds = new Vector<Long>();

    static final List<DBObject> EMPTY = Collections.unmodifiableList( new LinkedList<DBObject>() );
}<|MERGE_RESOLUTION|>--- conflicted
+++ resolved
@@ -23,11 +23,9 @@
 
 import org.bson.*;
 import org.bson.types.*;
-<<<<<<< HEAD
 
 import com.mongodb.util.*;
-=======
->>>>>>> 029d3e5c
+
 /** Database API
  * This cannot be directly instantiated, but the functions are available
  * through instances of Mongo.
