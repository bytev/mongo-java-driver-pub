--- conflicted
+++ resolved
@@ -75,11 +75,7 @@
      * @dochub insert
      */
     public WriteResult insert(DBObject[] arr , WriteConcern concern, DBEncoder encoder) {
-<<<<<<< HEAD
-        return adapter.insert(arr, concern, encoder);
-=======
         return insert(Arrays.asList(arr), concern, encoder);
->>>>>>> c2a691f9
     }
 
     /**
@@ -165,7 +161,9 @@
      * @throws MongoException
      * @dochub insert
      */
-    public abstract WriteResult insert(List<DBObject> list, WriteConcern concern, DBEncoder encoder);
+    public WriteResult insert(List<DBObject> list, WriteConcern concern, DBEncoder encoder) {
+        return adapter.insert(list, concern, encoder);
+    }
 
     /**
      * Performs an update operation.
@@ -907,7 +905,7 @@
      * @return
      * @throws MongoException
      */
-    public long count(DBObject query, ReaPreference readPrefs ){
+    public long count(DBObject query, ReadPreference readPrefs ){
         return getCount(query, null, readPrefs);
     }
 
