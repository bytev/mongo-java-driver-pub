/*
 * Copyright 2008-present MongoDB, Inc.
 *
 * Licensed under the Apache License, Version 2.0 (the "License");
 * you may not use this file except in compliance with the License.
 * You may obtain a copy of the License at
 *
 *   http://www.apache.org/licenses/LICENSE-2.0
 *
 * Unless required by applicable law or agreed to in writing, software
 * distributed under the License is distributed on an "AS IS" BASIS,
 * WITHOUT WARRANTIES OR CONDITIONS OF ANY KIND, either express or implied.
 * See the License for the specific language governing permissions and
 * limitations under the License.
 */

package com.mongodb.client.internal;

import com.mongodb.MongoNamespace;
import com.mongodb.ReadConcern;
import com.mongodb.ReadPreference;
import com.mongodb.WriteConcern;
import com.mongodb.client.MapReduceIterable;
import com.mongodb.client.ClientSession;
import com.mongodb.client.cursor.TimeoutMode;
import com.mongodb.client.model.Collation;
import com.mongodb.client.model.MapReduceAction;
import com.mongodb.internal.TimeoutSettings;
import com.mongodb.internal.binding.ReadBinding;
import com.mongodb.internal.client.model.FindOptions;
import com.mongodb.internal.operation.BatchCursor;
import com.mongodb.internal.operation.MapReduceBatchCursor;
import com.mongodb.internal.operation.MapReduceStatistics;
import com.mongodb.internal.operation.ReadOperation;
import com.mongodb.internal.operation.SyncOperations;
import com.mongodb.internal.operation.WriteOperation;
import com.mongodb.lang.Nullable;
import org.bson.BsonDocument;
import org.bson.codecs.configuration.CodecRegistry;
import org.bson.conversions.Bson;

import java.util.concurrent.TimeUnit;

import static com.mongodb.ReadPreference.primary;
import static com.mongodb.assertions.Assertions.notNull;

@SuppressWarnings("deprecation")
class MapReduceIterableImpl<TDocument, TResult> extends MongoIterableImpl<TResult> implements MapReduceIterable<TResult> {
    private final SyncOperations<TDocument> operations;
    private final MongoNamespace namespace;
    private final Class<TResult> resultClass;
    private final String mapFunction;
    private final String reduceFunction;

    private boolean inline = true;
    private String collectionName;
    private String finalizeFunction;
    private Bson scope;
    private Bson filter;
    private Bson sort;
    private int limit;
    private boolean jsMode;
    private boolean verbose = true;
    private long maxTimeMS;
    private MapReduceAction action = MapReduceAction.REPLACE;
    private String databaseName;
    private Boolean bypassDocumentValidation;
    private Collation collation;

    MapReduceIterableImpl(@Nullable final ClientSession clientSession, final MongoNamespace namespace, final Class<TDocument> documentClass,
                          final Class<TResult> resultClass, final CodecRegistry codecRegistry, final ReadPreference readPreference,
                          final ReadConcern readConcern, final WriteConcern writeConcern, final OperationExecutor executor,
                          final String mapFunction, final String reduceFunction, final TimeoutSettings timeoutSettings) {
        super(clientSession, executor, readConcern, readPreference, false, timeoutSettings);
        this.operations = new SyncOperations<>(namespace, documentClass, readPreference, codecRegistry, readConcern, writeConcern,
                false, false, timeoutSettings);
        this.namespace = notNull("namespace", namespace);
        this.resultClass = notNull("resultClass", resultClass);
        this.mapFunction = notNull("mapFunction", mapFunction);
        this.reduceFunction = notNull("reduceFunction", reduceFunction);
    }

    @Override
    public void toCollection() {
        if (inline) {
            throw new IllegalStateException("The options must specify a non-inline result");
        }

        getExecutor().execute(createMapReduceToCollectionOperation(), getReadConcern(), getClientSession());
    }

    @Override
    public MapReduceIterable<TResult> collectionName(final String collectionName) {
        this.collectionName = notNull("collectionName", collectionName);
        this.inline = false;
        return this;
    }

    @Override
    public MapReduceIterable<TResult> finalizeFunction(@Nullable final String finalizeFunction) {
        this.finalizeFunction = finalizeFunction;
        return this;
    }

    @Override
    public MapReduceIterable<TResult> scope(@Nullable final Bson scope) {
        this.scope = scope;
        return this;
    }

    @Override
    public MapReduceIterable<TResult> sort(@Nullable final Bson sort) {
        this.sort = sort;
        return this;
    }

    @Override
    public MapReduceIterable<TResult> filter(@Nullable final Bson filter) {
        this.filter = filter;
        return this;
    }

    @Override
    public MapReduceIterable<TResult> limit(final int limit) {
        this.limit = limit;
        return this;
    }

    @Override
    public MapReduceIterable<TResult> jsMode(final boolean jsMode) {
        this.jsMode = jsMode;
        return this;
    }

    @Override
    public MapReduceIterable<TResult> verbose(final boolean verbose) {
        this.verbose = verbose;
        return this;
    }

    @Override
    public MapReduceIterable<TResult> maxTime(final long maxTime, final TimeUnit timeUnit) {
        notNull("timeUnit", timeUnit);
        this.maxTimeMS = TimeUnit.MILLISECONDS.convert(maxTime, timeUnit);
        return this;
    }

    @Override
    public MapReduceIterable<TResult> action(final com.mongodb.client.model.MapReduceAction action) {
        this.action = action;
        return this;
    }

    @Override
    public MapReduceIterable<TResult> databaseName(@Nullable final String databaseName) {
        this.databaseName = databaseName;
        return this;
    }

    @Override
<<<<<<< HEAD
    public MapReduceIterable<TResult> sharded(final boolean sharded) {
        this.sharded = sharded;
        return this;
    }

    @Override
    public MapReduceIterable<TResult> nonAtomic(final boolean nonAtomic) {
        this.nonAtomic = nonAtomic;
        return this;
    }

    @Override
    public MapReduceIterable<TResult> batchSize(final int batchSize) {
=======
    public com.mongodb.client.MapReduceIterable<TResult> batchSize(final int batchSize) {
>>>>>>> 75c00dac
        super.batchSize(batchSize);
        return this;
    }

    @Override
    public MapReduceIterable<TResult> timeoutMode(final TimeoutMode timeoutMode) {
        super.timeoutMode(timeoutMode);
        return this;
    }

    @Override
    public MapReduceIterable<TResult> bypassDocumentValidation(@Nullable final Boolean bypassDocumentValidation) {
        this.bypassDocumentValidation = bypassDocumentValidation;
        return this;
    }

    @Override
    public MapReduceIterable<TResult> collation(@Nullable final Collation collation) {
        this.collation = collation;
        return this;
    }

    @Override
    ReadPreference getReadPreference() {
        if (inline) {
            return super.getReadPreference();
        } else {
            return primary();
        }
    }

    @Override
    public ReadOperation<BatchCursor<TResult>> asReadOperation() {
        if (inline) {
            ReadOperation<MapReduceBatchCursor<TResult>> operation = operations.mapReduce(mapFunction, reduceFunction, finalizeFunction,
                    resultClass, filter, limit, maxTimeMS, jsMode, scope, sort, verbose, collation);
            return new WrappedMapReduceReadOperation<>(operation);
        } else {
            getExecutor().execute(createMapReduceToCollectionOperation(), getReadConcern(), getClientSession());

            String dbName = databaseName != null ? databaseName : namespace.getDatabaseName();

            FindOptions findOptions = new FindOptions().collation(collation);
            Integer batchSize = getBatchSize();
            if (batchSize != null) {
                findOptions.batchSize(batchSize);
            }
            return operations.find(new MongoNamespace(dbName, collectionName), new BsonDocument(), resultClass, findOptions);
        }

    }

    private WriteOperation<MapReduceStatistics> createMapReduceToCollectionOperation() {
        return operations.mapReduceToCollection(databaseName, collectionName, mapFunction, reduceFunction, finalizeFunction, filter,
                limit, maxTimeMS, jsMode, scope, sort, verbose, action, bypassDocumentValidation, collation
        );
    }

    // this could be inlined, but giving it a name so that it's unit-testable
    static class WrappedMapReduceReadOperation<TResult> implements ReadOperation<BatchCursor<TResult>> {
        private final ReadOperation<MapReduceBatchCursor<TResult>> operation;

        ReadOperation<MapReduceBatchCursor<TResult>> getOperation() {
            return operation;
        }

        WrappedMapReduceReadOperation(final ReadOperation<MapReduceBatchCursor<TResult>> operation) {
            this.operation = operation;
        }

        @Override
        public TimeoutSettings getTimeoutSettings() {
            return operation.getTimeoutSettings();
        }

        @Override
        public BatchCursor<TResult> execute(final ReadBinding binding) {
            return operation.execute(binding);
        }
    }
}<|MERGE_RESOLUTION|>--- conflicted
+++ resolved
@@ -20,11 +20,9 @@
 import com.mongodb.ReadConcern;
 import com.mongodb.ReadPreference;
 import com.mongodb.WriteConcern;
-import com.mongodb.client.MapReduceIterable;
 import com.mongodb.client.ClientSession;
 import com.mongodb.client.cursor.TimeoutMode;
 import com.mongodb.client.model.Collation;
-import com.mongodb.client.model.MapReduceAction;
 import com.mongodb.internal.TimeoutSettings;
 import com.mongodb.internal.binding.ReadBinding;
 import com.mongodb.internal.client.model.FindOptions;
@@ -45,7 +43,7 @@
 import static com.mongodb.assertions.Assertions.notNull;
 
 @SuppressWarnings("deprecation")
-class MapReduceIterableImpl<TDocument, TResult> extends MongoIterableImpl<TResult> implements MapReduceIterable<TResult> {
+class MapReduceIterableImpl<TDocument, TResult> extends MongoIterableImpl<TResult> implements com.mongodb.client.MapReduceIterable<TResult> {
     private final SyncOperations<TDocument> operations;
     private final MongoNamespace namespace;
     private final Class<TResult> resultClass;
@@ -62,7 +60,7 @@
     private boolean jsMode;
     private boolean verbose = true;
     private long maxTimeMS;
-    private MapReduceAction action = MapReduceAction.REPLACE;
+    private com.mongodb.client.model.MapReduceAction action = com.mongodb.client.model.MapReduceAction.REPLACE;
     private String databaseName;
     private Boolean bypassDocumentValidation;
     private Collation collation;
@@ -90,109 +88,93 @@
     }
 
     @Override
-    public MapReduceIterable<TResult> collectionName(final String collectionName) {
+    public com.mongodb.client.MapReduceIterable<TResult> collectionName(final String collectionName) {
         this.collectionName = notNull("collectionName", collectionName);
         this.inline = false;
         return this;
     }
 
     @Override
-    public MapReduceIterable<TResult> finalizeFunction(@Nullable final String finalizeFunction) {
+    public com.mongodb.client.MapReduceIterable<TResult> finalizeFunction(@Nullable final String finalizeFunction) {
         this.finalizeFunction = finalizeFunction;
         return this;
     }
 
     @Override
-    public MapReduceIterable<TResult> scope(@Nullable final Bson scope) {
+    public com.mongodb.client.MapReduceIterable<TResult> scope(@Nullable final Bson scope) {
         this.scope = scope;
         return this;
     }
 
     @Override
-    public MapReduceIterable<TResult> sort(@Nullable final Bson sort) {
+    public com.mongodb.client.MapReduceIterable<TResult> sort(@Nullable final Bson sort) {
         this.sort = sort;
         return this;
     }
 
     @Override
-    public MapReduceIterable<TResult> filter(@Nullable final Bson filter) {
+    public com.mongodb.client.MapReduceIterable<TResult> filter(@Nullable final Bson filter) {
         this.filter = filter;
         return this;
     }
 
     @Override
-    public MapReduceIterable<TResult> limit(final int limit) {
+    public com.mongodb.client.MapReduceIterable<TResult> limit(final int limit) {
         this.limit = limit;
         return this;
     }
 
     @Override
-    public MapReduceIterable<TResult> jsMode(final boolean jsMode) {
+    public com.mongodb.client.MapReduceIterable<TResult> jsMode(final boolean jsMode) {
         this.jsMode = jsMode;
         return this;
     }
 
     @Override
-    public MapReduceIterable<TResult> verbose(final boolean verbose) {
+    public com.mongodb.client.MapReduceIterable<TResult> verbose(final boolean verbose) {
         this.verbose = verbose;
         return this;
     }
 
     @Override
-    public MapReduceIterable<TResult> maxTime(final long maxTime, final TimeUnit timeUnit) {
+    public com.mongodb.client.MapReduceIterable<TResult> maxTime(final long maxTime, final TimeUnit timeUnit) {
         notNull("timeUnit", timeUnit);
         this.maxTimeMS = TimeUnit.MILLISECONDS.convert(maxTime, timeUnit);
         return this;
     }
 
     @Override
-    public MapReduceIterable<TResult> action(final com.mongodb.client.model.MapReduceAction action) {
+    public com.mongodb.client.MapReduceIterable<TResult> action(final com.mongodb.client.model.MapReduceAction action) {
         this.action = action;
         return this;
     }
 
     @Override
-    public MapReduceIterable<TResult> databaseName(@Nullable final String databaseName) {
+    public com.mongodb.client.MapReduceIterable<TResult> databaseName(@Nullable final String databaseName) {
         this.databaseName = databaseName;
         return this;
     }
 
     @Override
-<<<<<<< HEAD
-    public MapReduceIterable<TResult> sharded(final boolean sharded) {
-        this.sharded = sharded;
-        return this;
-    }
-
-    @Override
-    public MapReduceIterable<TResult> nonAtomic(final boolean nonAtomic) {
-        this.nonAtomic = nonAtomic;
-        return this;
-    }
-
-    @Override
-    public MapReduceIterable<TResult> batchSize(final int batchSize) {
-=======
     public com.mongodb.client.MapReduceIterable<TResult> batchSize(final int batchSize) {
->>>>>>> 75c00dac
         super.batchSize(batchSize);
         return this;
     }
 
     @Override
-    public MapReduceIterable<TResult> timeoutMode(final TimeoutMode timeoutMode) {
+    public com.mongodb.client.MapReduceIterable<TResult> timeoutMode(final TimeoutMode timeoutMode) {
         super.timeoutMode(timeoutMode);
         return this;
     }
 
     @Override
-    public MapReduceIterable<TResult> bypassDocumentValidation(@Nullable final Boolean bypassDocumentValidation) {
+    public com.mongodb.client.MapReduceIterable<TResult> bypassDocumentValidation(@Nullable final Boolean bypassDocumentValidation) {
         this.bypassDocumentValidation = bypassDocumentValidation;
         return this;
     }
 
     @Override
-    public MapReduceIterable<TResult> collation(@Nullable final Collation collation) {
+    public com.mongodb.client.MapReduceIterable<TResult> collation(@Nullable final Collation collation) {
         this.collation = collation;
         return this;
     }
