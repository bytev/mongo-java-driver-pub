/*
 * Copyright 2008-present MongoDB, Inc.
 *
 * Licensed under the Apache License, Version 2.0 (the "License");
 * you may not use this file except in compliance with the License.
 * You may obtain a copy of the License at
 *
 *   http://www.apache.org/licenses/LICENSE-2.0
 *
 * Unless required by applicable law or agreed to in writing, software
 * distributed under the License is distributed on an "AS IS" BASIS,
 * WITHOUT WARRANTIES OR CONDITIONS OF ANY KIND, either express or implied.
 * See the License for the specific language governing permissions and
 * limitations under the License.
 */

package com.mongodb.client.gridfs;

import com.mongodb.MongoGridFSException;
import com.mongodb.client.ClientSession;
import com.mongodb.client.FindIterable;
import com.mongodb.client.MongoCollection;
import com.mongodb.client.MongoCursor;
import com.mongodb.client.cursor.TimeoutMode;
import com.mongodb.client.gridfs.model.GridFSFile;
import com.mongodb.client.internal.TimeoutHelper;
import com.mongodb.internal.time.Timeout;
import com.mongodb.lang.Nullable;
import org.bson.BsonBinary;
import org.bson.BsonDocument;
import org.bson.BsonInt32;
import org.bson.BsonValue;

import java.util.concurrent.locks.ReentrantLock;

import static com.mongodb.assertions.Assertions.isTrueArgument;
import static com.mongodb.assertions.Assertions.notNull;
import static com.mongodb.internal.Locks.withInterruptibleLock;
import static com.mongodb.internal.TimeoutContext.createMongoTimeoutException;
import static java.lang.String.format;

class GridFSDownloadStreamImpl extends GridFSDownloadStream {
    private static final String TIMEOUT_MESSAGE = "The GridFS download stream has timed out";
    private final ClientSession clientSession;
    private final GridFSFile fileInfo;
    private final MongoCollection<BsonDocument> chunksCollection;
    private final BsonValue fileId;
    /**
     * The length, in bytes of the file to download.
     */
    private final long length;
    private final int chunkSizeInBytes;
    private final int numberOfChunks;
    private MongoCursor<BsonDocument> cursor;
    private int batchSize;
    private int chunkIndex;
    private int bufferOffset;
    /**
     * Current byte position in the file.
     */
    private long currentPosition;
    private byte[] buffer = null;
    private long markPosition;
    @Nullable
    private final Timeout timeout;
    private final ReentrantLock closeLock = new ReentrantLock();
    private final ReentrantLock cursorLock = new ReentrantLock();
    private boolean closed = false;

    GridFSDownloadStreamImpl(@Nullable final ClientSession clientSession, final GridFSFile fileInfo,
<<<<<<< HEAD
                             final MongoCollection<Document> chunksCollection, @Nullable final Timeout timeout) {
=======
                             final MongoCollection<BsonDocument> chunksCollection) {
>>>>>>> 68b54b2f
        this.clientSession = clientSession;
        this.fileInfo = notNull("file information", fileInfo);
        this.chunksCollection = notNull("chunks collection",  chunksCollection);

        fileId = fileInfo.getId();
        length = fileInfo.getLength();
        chunkSizeInBytes = fileInfo.getChunkSize();
        numberOfChunks = (int) Math.ceil((double) length / chunkSizeInBytes);
        this.timeout = timeout;
    }

    @Override
    public GridFSFile getGridFSFile() {
        return fileInfo;
    }

    @Override
    public GridFSDownloadStream batchSize(final int batchSize) {
        isTrueArgument("batchSize cannot be negative", batchSize >= 0);
        this.batchSize = batchSize;
        discardCursor();
        return this;
    }

    @Override
    public int read() {
        byte[] b = new byte[1];
        int res = read(b);
        if (res < 0) {
            return -1;
        }
        return b[0] & 0xFF;
    }

    @Override
    public int read(final byte[] b) {
        return read(b, 0, b.length);
    }

    @Override
    public int read(final byte[] b, final int off, final int len) {
        checkClosed();
        checkTimeout();

        if (currentPosition == length) {
            return -1;
        } else if (buffer == null) {
            buffer = getBuffer(chunkIndex);
        } else if (bufferOffset == buffer.length) {
            chunkIndex += 1;
            buffer = getBuffer(chunkIndex);
            bufferOffset = 0;
        }

        int r = Math.min(len, buffer.length - bufferOffset);
        System.arraycopy(buffer, bufferOffset, b, off, r);
        bufferOffset += r;
        currentPosition += r;
        return r;
    }

    @Override
    public long skip(final long bytesToSkip) {
        checkClosed();
        checkTimeout();
        if (bytesToSkip <= 0) {
            return 0;
        }

        long skippedPosition = currentPosition + bytesToSkip;
        bufferOffset = (int) (skippedPosition % chunkSizeInBytes);
        if (skippedPosition >= length) {
            long skipped = length - currentPosition;
            chunkIndex = numberOfChunks - 1;
            currentPosition = length;
            buffer = null;
            discardCursor();
            return skipped;
        } else {
            int newChunkIndex = (int) Math.floor(skippedPosition / (double) chunkSizeInBytes);
            if (chunkIndex != newChunkIndex) {
                chunkIndex = newChunkIndex;
                buffer = null;
                discardCursor();
            }
            currentPosition += bytesToSkip;
            return bytesToSkip;
        }
    }

    @Override
    public int available() {
        checkClosed();
        checkTimeout();
        if (buffer == null) {
            return 0;
        } else {
            return buffer.length - bufferOffset;
        }
    }

    @Override
    public void mark() {
        mark(Integer.MAX_VALUE);
    }

    @Override
    public void mark(final int readlimit) {
        markPosition = currentPosition;
    }

    @Override
    public void reset() {
        checkClosed();
        checkTimeout();
        if (currentPosition == markPosition) {
            return;
        }

        bufferOffset = (int) (markPosition % chunkSizeInBytes);
        currentPosition = markPosition;
        int markChunkIndex = (int) Math.floor(markPosition / (double) chunkSizeInBytes);
        if (markChunkIndex != chunkIndex) {
            chunkIndex = markChunkIndex;
            buffer = null;
            discardCursor();
        }
    }

    @Override
    public boolean markSupported() {
        return true;
    }

    @Override
    public void close() {
        withInterruptibleLock(closeLock, () -> {
            if (!closed) {
                closed = true;
            }
            discardCursor();
        });
    }

    private void checkTimeout() {
        Timeout.onExistsAndExpired(timeout, () -> {
            throw createMongoTimeoutException(TIMEOUT_MESSAGE);
        });
    }
    private void checkClosed() {
        withInterruptibleLock(closeLock, () -> {
            if (closed) {
                throw new MongoGridFSException("The InputStream has been closed");
            }
        });
    }

    private void discardCursor() {
        withInterruptibleLock(cursorLock, () -> {
            if (cursor != null) {
                cursor.close();
                cursor = null;
            }
        });
    }

    @Nullable
    private BsonDocument getChunk(final int startChunkIndex) {
        if (cursor == null) {
            cursor = getCursor(startChunkIndex);
        }
        BsonDocument chunk = null;
        if (cursor.hasNext()) {
            chunk = cursor.next();
            if (batchSize == 1) {
                discardCursor();
            }
            if (chunk.getInt32("n").getValue() != startChunkIndex) {
                throw new MongoGridFSException(format("Could not find file chunk for file_id: %s at chunk index %s.",
                        fileId, startChunkIndex));
            }
        }

        return chunk;
    }

    private MongoCursor<BsonDocument> getCursor(final int startChunkIndex) {
        FindIterable<BsonDocument> findIterable;
        BsonDocument filter = new BsonDocument("files_id", fileId).append("n", new BsonDocument("$gte", new BsonInt32(startChunkIndex)));
        if (clientSession != null) {
            findIterable = withNullableTimeout(chunksCollection, timeout).find(clientSession, filter);
        } else {
            findIterable =  withNullableTimeout(chunksCollection, timeout).find(filter);
        }
<<<<<<< HEAD
        if (timeout != null){
             findIterable.timeoutMode(TimeoutMode.CURSOR_LIFETIME);
        }
        return findIterable.batchSize(batchSize)
                .sort(new Document("n", 1)).iterator();
=======
        return findIterable.batchSize(batchSize).sort(new BsonDocument("n", new BsonInt32(1))).iterator();
>>>>>>> 68b54b2f
    }

    private byte[] getBufferFromChunk(@Nullable final BsonDocument chunk, final int expectedChunkIndex) {

        if (chunk == null || chunk.getInt32("n").getValue() != expectedChunkIndex) {
            throw new MongoGridFSException(format("Could not find file chunk for file_id: %s at chunk index %s.",
                    fileId, expectedChunkIndex));
        }

        if (!(chunk.get("data") instanceof BsonBinary)) {
            throw new MongoGridFSException("Unexpected data format for the chunk");
        }
        byte[] data = chunk.getBinary("data").getData();

        long expectedDataLength = 0;
        boolean extraChunk = false;
        if (expectedChunkIndex + 1 > numberOfChunks) {
            extraChunk = true;
        } else if (expectedChunkIndex + 1 == numberOfChunks) {
            expectedDataLength = length - (expectedChunkIndex * (long) chunkSizeInBytes);
        } else {
            expectedDataLength = chunkSizeInBytes;
        }

        if (extraChunk && data.length > expectedDataLength) {
            throw new MongoGridFSException(format("Extra chunk data for file_id: %s. Unexpected chunk at chunk index %s."
                    + "The size was %s and it should be %s bytes.", fileId, expectedChunkIndex, data.length, expectedDataLength));
        } else if (data.length != expectedDataLength) {
            throw new MongoGridFSException(format("Chunk size data length is not the expected size. "
                            + "The size was %s for file_id: %s chunk index %s it should be %s bytes.",
                    data.length, fileId, expectedChunkIndex, expectedDataLength));
        }
        return data;
    }

    private byte[] getBuffer(final int chunkIndexToFetch) {
        return getBufferFromChunk(getChunk(chunkIndexToFetch), chunkIndexToFetch);
    }

    private <T> MongoCollection<T> withNullableTimeout(final MongoCollection<T> chunksCollection,
                                                       @Nullable final Timeout timeout) {
        return TimeoutHelper.collectionWithTimeout(chunksCollection, TIMEOUT_MESSAGE, timeout);
    }
}<|MERGE_RESOLUTION|>--- conflicted
+++ resolved
@@ -68,11 +68,7 @@
     private boolean closed = false;
 
     GridFSDownloadStreamImpl(@Nullable final ClientSession clientSession, final GridFSFile fileInfo,
-<<<<<<< HEAD
-                             final MongoCollection<Document> chunksCollection, @Nullable final Timeout timeout) {
-=======
-                             final MongoCollection<BsonDocument> chunksCollection) {
->>>>>>> 68b54b2f
+                             final MongoCollection<BsonDocument> chunksCollection, @Nullable final Timeout timeout) {
         this.clientSession = clientSession;
         this.fileInfo = notNull("file information", fileInfo);
         this.chunksCollection = notNull("chunks collection",  chunksCollection);
@@ -267,15 +263,11 @@
         } else {
             findIterable =  withNullableTimeout(chunksCollection, timeout).find(filter);
         }
-<<<<<<< HEAD
         if (timeout != null){
              findIterable.timeoutMode(TimeoutMode.CURSOR_LIFETIME);
         }
         return findIterable.batchSize(batchSize)
-                .sort(new Document("n", 1)).iterator();
-=======
-        return findIterable.batchSize(batchSize).sort(new BsonDocument("n", new BsonInt32(1))).iterator();
->>>>>>> 68b54b2f
+                .sort(new BsonDocument("n", new BsonInt32(1))).iterator();
     }
 
     private byte[] getBufferFromChunk(@Nullable final BsonDocument chunk, final int expectedChunkIndex) {
