--- conflicted
+++ resolved
@@ -33,6 +33,7 @@
 import com.mongodb.client.model.changestream.FullDocument;
 import com.mongodb.client.test.CollectionHelper;
 import com.mongodb.event.CommandStartedEvent;
+import com.mongodb.event.CommandStartedEvent;
 import com.mongodb.internal.connection.ServerHelper;
 import com.mongodb.internal.connection.TestCommandListener;
 import com.mongodb.test.FlakyTest;
@@ -41,11 +42,8 @@
 import org.bson.BsonTimestamp;
 import org.bson.Document;
 import org.bson.codecs.BsonDocumentCodec;
-<<<<<<< HEAD
+import org.jetbrains.annotations.Nullable;
 import org.bson.types.ObjectId;
-=======
-import org.jetbrains.annotations.Nullable;
->>>>>>> 5efcc847
 import org.junit.jupiter.api.AfterEach;
 import org.junit.jupiter.api.BeforeEach;
 import org.junit.jupiter.api.Disabled;
@@ -60,11 +58,7 @@
 import java.time.Instant;
 import java.util.List;
 import java.util.concurrent.TimeUnit;
-<<<<<<< HEAD
-import java.util.stream.Collectors;
-=======
 import java.util.concurrent.atomic.AtomicInteger;
->>>>>>> 5efcc847
 import java.util.stream.Stream;
 
 import static com.mongodb.ClusterFixture.isDiscoverableReplicaSet;
@@ -72,11 +66,7 @@
 import static com.mongodb.ClusterFixture.sleep;
 import static com.mongodb.client.Fixture.getDefaultDatabaseName;
 import static com.mongodb.client.Fixture.getPrimary;
-<<<<<<< HEAD
-import static java.util.Arrays.asList;
-=======
 import static java.util.Collections.singletonList;
->>>>>>> 5efcc847
 import static org.junit.jupiter.api.Assertions.assertDoesNotThrow;
 import static org.junit.jupiter.api.Assertions.assertEquals;
 import static org.junit.jupiter.api.Assertions.assertNotNull;
@@ -91,14 +81,10 @@
  */
 public abstract class AbstractClientSideOperationsTimeoutProseTest {
 
-<<<<<<< HEAD
+    private static final AtomicInteger COUNTER = new AtomicInteger();
     private static final String GRID_FS_BUCKET_NAME = "db.fs";
     private static final String GRID_FS_COLLECTION_NAME_CHUNKS = GRID_FS_BUCKET_NAME + ".chunks";
     private static final String GRID_FS_COLLECTION_NAME_FILE = GRID_FS_BUCKET_NAME + ".files";
-    private final MongoNamespace namespace = new MongoNamespace(getDefaultDatabaseName(), this.getClass().getSimpleName());
-=======
-    private static final AtomicInteger COUNTER = new AtomicInteger();
->>>>>>> 5efcc847
     private TestCommandListener commandListener;
     @Nullable
     private CollectionHelper<BsonDocument> collectionHelper;
@@ -251,11 +237,7 @@
                 assertThrows(MongoExecutionTimeoutException.class, cursor::next);
             }
 
-<<<<<<< HEAD
             List<CommandStartedEvent> events = commandListener.getCommandStartedEvents();
-=======
-            List<CommandEvent> events = commandListener.getCommandSucceededEvents();
->>>>>>> 5efcc847
             assertEquals(1, events.stream().filter(e -> e.getCommandName().equals("find")).count());
             long getMoreCount = events.stream().filter(e -> e.getCommandName().equals("getMore")).count();
             assertTrue(getMoreCount <= 2, "getMoreCount expected to less than or equal to two but was: " +  getMoreCount);
@@ -304,16 +286,10 @@
                 assertEquals(1, fullDocument.get("x"));
                 assertThrows(MongoExecutionTimeoutException.class, cursor::next);
             }
-<<<<<<< HEAD
             List<CommandStartedEvent> events = commandListener.getCommandStartedEvents();
-            assertEquals(1, events.stream().filter(e -> e.getCommandName().equals("find")).count());
-            assertEquals(1, events.stream().filter(e -> e.getCommandName().equals("getMore")).count());
-=======
-            List<CommandEvent> events = commandListener.getCommandSucceededEvents();
             assertEquals(1, events.stream().filter(e -> e.getCommandName().equals("aggregate")).count());
             long getMoreCount = events.stream().filter(e -> e.getCommandName().equals("getMore")).count();
             assertTrue(getMoreCount <= 2, "getMoreCount expected to less than or equal to two but was: " +  getMoreCount);
->>>>>>> 5efcc847
         }
     }
 
@@ -369,7 +345,6 @@
 
     @BeforeEach
     public void setUp() {
-<<<<<<< HEAD
         collectionHelper = new CollectionHelper<>(new BsonDocumentCodec(), namespace);
         filesCollectionHelper = new CollectionHelper<>(new BsonDocumentCodec(),
                 new MongoNamespace(getDefaultDatabaseName(), GRID_FS_COLLECTION_NAME_FILE));
@@ -378,30 +353,20 @@
         collectionHelper.drop();
         filesCollectionHelper.drop();
         chunksCollectionHelper.drop();
-=======
->>>>>>> 5efcc847
         commandListener = new TestCommandListener();
     }
 
     @AfterEach
     public void tearDown(final TestInfo info) {
-<<<<<<< HEAD
-        if (info.getTags().contains("usesFailPoint") && serverVersionAtLeast(4, 4)) {
-            collectionHelper.runAdminCommand("{configureFailPoint: \"failCommand\", mode: \"off\"}");
-        }
+        if (collectionHelper != null) {
+            if (info.getTags().contains("setsFailPoint") && serverVersionAtLeast(4, 4)) {
+                collectionHelper.runAdminCommand("{configureFailPoint: \"failCommand\", mode: \"off\"}");
+            }
+            CollectionHelper.dropDatabase(getDefaultDatabaseName());
 
         collectionHelper.drop();
         filesCollectionHelper.drop();
         chunksCollectionHelper.drop();
-=======
-        if (collectionHelper != null) {
-            if (info.getTags().contains("usesFailPoint")) {
-                collectionHelper.runAdminCommand("{configureFailPoint: \"failCommand\", mode: \"off\"}");
-            }
-            CollectionHelper.dropDatabase(getDefaultDatabaseName());
-        }
-
->>>>>>> 5efcc847
         try {
             ServerHelper.checkPool(getPrimary());
         } catch (InterruptedException e) {
