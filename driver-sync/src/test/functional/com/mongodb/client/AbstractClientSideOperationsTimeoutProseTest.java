/*
 * Copyright 2008-present MongoDB, Inc.
 *
 * Licensed under the Apache License, Version 2.0 (the "License");
 * you may not use this file except in compliance with the License.
 * You may obtain a copy of the License at
 *
 *   http://www.apache.org/licenses/LICENSE-2.0
 *
 * Unless required by applicable law or agreed to in writing, software
 * distributed under the License is distributed on an "AS IS" BASIS,
 * WITHOUT WARRANTIES OR CONDITIONS OF ANY KIND, either express or implied.
 * See the License for the specific language governing permissions and
 * limitations under the License.
 */

package com.mongodb.client;

import com.mongodb.ClusterFixture;
import com.mongodb.ConnectionString;
import com.mongodb.CursorType;
import com.mongodb.MongoClientSettings;
import com.mongodb.MongoExecutionTimeoutException;
import com.mongodb.MongoNamespace;
import com.mongodb.MongoTimeoutException;
import com.mongodb.ReadConcern;
import com.mongodb.ReadPreference;
import com.mongodb.WriteConcern;
import com.mongodb.client.gridfs.GridFSBucket;
import com.mongodb.client.gridfs.GridFSDownloadStream;
import com.mongodb.client.gridfs.GridFSUploadStream;
import com.mongodb.client.model.CreateCollectionOptions;
import com.mongodb.client.model.changestream.ChangeStreamDocument;
import com.mongodb.client.model.changestream.FullDocument;
import com.mongodb.client.test.CollectionHelper;
import com.mongodb.event.CommandStartedEvent;
import com.mongodb.event.CommandSucceededEvent;
import com.mongodb.internal.connection.ServerHelper;
import com.mongodb.internal.connection.TestCommandListener;
import com.mongodb.test.FlakyTest;
import org.bson.BsonDocument;
import org.bson.BsonInt32;
import org.bson.BsonTimestamp;
import org.bson.Document;
import org.bson.codecs.BsonDocumentCodec;
<<<<<<< HEAD
import org.bson.types.ObjectId;
=======
import org.jetbrains.annotations.Nullable;
>>>>>>> 5efcc847
import org.junit.jupiter.api.AfterEach;
import org.junit.jupiter.api.BeforeEach;
import org.junit.jupiter.api.Disabled;
import org.junit.jupiter.api.DisplayName;
import org.junit.jupiter.api.Named;
import org.junit.jupiter.api.Tag;
import org.junit.jupiter.api.TestInfo;
import org.junit.jupiter.params.ParameterizedTest;
import org.junit.jupiter.params.provider.Arguments;
import org.junit.jupiter.params.provider.MethodSource;

import java.time.Instant;
import java.util.List;
import java.util.concurrent.TimeUnit;
<<<<<<< HEAD
import java.util.stream.Collectors;
=======
import java.util.concurrent.atomic.AtomicInteger;
>>>>>>> 5efcc847
import java.util.stream.Stream;

import static com.mongodb.ClusterFixture.isDiscoverableReplicaSet;
import static com.mongodb.ClusterFixture.serverVersionAtLeast;
import static com.mongodb.ClusterFixture.sleep;
import static com.mongodb.client.Fixture.getDefaultDatabaseName;
import static com.mongodb.client.Fixture.getPrimary;
import static java.util.Arrays.asList;
import static java.util.Collections.singletonList;
import static org.junit.jupiter.api.Assertions.assertDoesNotThrow;
import static org.junit.jupiter.api.Assertions.assertEquals;
import static org.junit.jupiter.api.Assertions.assertNotNull;
import static org.junit.jupiter.api.Assertions.assertThrows;
import static org.junit.jupiter.api.Assertions.assertTrue;
import static org.junit.jupiter.api.Assumptions.assumeFalse;
import static org.junit.jupiter.api.Assumptions.assumeTrue;

/**
 * See
 * <a href="https://github.com/mongodb/specifications/blob/master/source/client-side-operations-timeout/tests/README.rst">Prose Tests</a>.
 */
public abstract class AbstractClientSideOperationsTimeoutProseTest {

<<<<<<< HEAD
    private static final String GRID_FS_BUCKET_NAME = "db.fs";
    private static final String GRID_FS_COLLECTION_NAME_CHUNKS = GRID_FS_BUCKET_NAME + ".chunks";
    private static final String GRID_FS_COLLECTION_NAME_FILE = GRID_FS_BUCKET_NAME + ".files";
    private final MongoNamespace namespace = new MongoNamespace(getDefaultDatabaseName(), this.getClass().getSimpleName());
=======
    private static final AtomicInteger COUNTER = new AtomicInteger();
>>>>>>> 5efcc847
    private TestCommandListener commandListener;
    @Nullable
    private CollectionHelper<BsonDocument> collectionHelper;
    private CollectionHelper<BsonDocument> filesCollectionHelper;
    private CollectionHelper<BsonDocument> chunksCollectionHelper;
    protected abstract MongoClient createMongoClient(MongoClientSettings mongoClientSettings);
    protected abstract GridFSBucket createGridFsBucket(MongoDatabase mongoDatabase, String bucketName);

    @Tag("setsFailPoint")
    @FlakyTest(maxAttempts = 3)
    @DisplayName("6. GridFS Upload - uploads via openUploadStream can be timed out")
    @Disabled("TODO (CSOT) - JAVA-4057")
    public void testGridFSUploadViaOpenUploadStreamTimeout() {
        assumeTrue(serverVersionAtLeast(4, 4));
        long rtt = ClusterFixture.getPrimaryRTT();

        collectionHelper.runAdminCommand("{"
                + "  configureFailPoint: \"failCommand\","
                + "  mode: { times: 1 },"
                + "  data: {"
                + "    failCommands: [\"insert\"],"
                + "    blockConnection: true,"
                + "    blockTimeMS: " + (rtt + 100)
                + "  }"
                + "}");
        try (MongoClient client = createMongoClient(getMongoClientSettingsBuilder()
                .timeout(rtt + 95, TimeUnit.MILLISECONDS))) {
            MongoDatabase database = client.getDatabase(namespace.getDatabaseName());
            GridFSBucket gridFsBucket = createGridFsBucket(database, GRID_FS_BUCKET_NAME);

            try (GridFSUploadStream uploadStream = gridFsBucket.openUploadStream("filename")){
                uploadStream.write(0x12);
                assertThrows(MongoExecutionTimeoutException.class, uploadStream::close);
            }
        }
    }

    @Tag("setsFailPoint")
    @FlakyTest(maxAttempts = 3)
    @Disabled("TODO (CSOT) - JAVA-4057")
    @DisplayName("6. GridFS Upload - Aborting an upload stream can be timed out")
    public void testAbortingGridFsUploadStreamTimeout() {
        assumeTrue(serverVersionAtLeast(4, 4));
        long rtt = ClusterFixture.getPrimaryRTT();

        collectionHelper.runAdminCommand("{"
                + "  configureFailPoint: \"failCommand\","
                + "  mode: { times: 1 },"
                + "  data: {"
                + "    failCommands: [\"delete\"],"
                + "    blockConnection: true,"
                + "    blockTimeMS: " + (rtt + 100)
                + "  }"
                + "}");
        try (MongoClient client = createMongoClient(getMongoClientSettingsBuilder()
                .timeout(rtt + 95, TimeUnit.MILLISECONDS))) {
            MongoDatabase database = client.getDatabase(namespace.getDatabaseName());
            GridFSBucket gridFsBucket = createGridFsBucket(database, GRID_FS_BUCKET_NAME).withChunkSizeBytes(2);

            try (GridFSUploadStream uploadStream = gridFsBucket.openUploadStream("filename")){
                uploadStream.write(new byte[]{0x01, 0x02, 0x03, 0x04});
                assertThrows(MongoExecutionTimeoutException.class, uploadStream::abort);
            }
        }
    }

    @Tag("setsFailPoint")
    @FlakyTest(maxAttempts = 3)
    @DisplayName("6. GridFS Download")
    public void testGridFsDownloadStreamTimeout() {
        assumeTrue(serverVersionAtLeast(4, 4));
        long rtt = ClusterFixture.getPrimaryRTT();

        try (MongoClient client = createMongoClient(getMongoClientSettingsBuilder()
                .timeout(rtt + 100, TimeUnit.MILLISECONDS))) {
            MongoDatabase database = client.getDatabase(namespace.getDatabaseName());
            GridFSBucket gridFsBucket = createGridFsBucket(database, GRID_FS_BUCKET_NAME).withChunkSizeBytes(2);
            filesCollectionHelper.insertDocuments(asList(BsonDocument.parse(
                            "{"
                                    + "   _id: {"
                                    + "     $oid: \"000000000000000000000005\""
                                    + "   },"
                                    + "   length: 10,"
                                    + "   chunkSize: 4,"
                                    + "   uploadDate: {"
                                    + "     $date: \"1970-01-01T00:00:00.000Z\""
                                    + "   },"
                                    + "   md5: \"57d83cd477bfb1ccd975ab33d827a92b\","
                                    + "   filename: \"length-10\","
                                    + "   contentType: \"application/octet-stream\","
                                    + "   aliases: [],"
                                    + "   metadata: {}"
                                    + "}"
                    )), WriteConcern.MAJORITY);

            try (GridFSDownloadStream downloadStream = gridFsBucket.openDownloadStream(new ObjectId("000000000000000000000005"))){
                collectionHelper.runAdminCommand("{"
                        + "  configureFailPoint: \"failCommand\","
                        + "  mode: { times: 1 },"
                        + "  data: {"
                        + "    failCommands: [\"find\"],"
                        + "    blockConnection: true,"
                        + "    blockTimeMS: " + (rtt + 95)
                        + "  }"
                        + "}");
                assertThrows(MongoExecutionTimeoutException.class, downloadStream::read);

                List<CommandStartedEvent> events = commandListener.getCommandStartedEvents();
                List<CommandStartedEvent> findCommands = events.stream().filter(e -> e.getCommandName().equals("find")).collect(Collectors.toList());

                assertEquals(2, findCommands.size());
                assertEquals(GRID_FS_COLLECTION_NAME_FILE, findCommands.get(0).getCommand().getString("find").getValue());
                assertEquals(GRID_FS_COLLECTION_NAME_CHUNKS, findCommands.get(1).getCommand().getString("find").getValue());
            }
        }
    }

    protected abstract boolean isAsync();

    @Tag("setsFailPoint")
    @FlakyTest(maxAttempts = 3)
    @DisplayName("5. Blocking Iteration Methods - Tailable cursors")
    public void testBlockingIterationMethodsTailableCursor() {
        assumeTrue(serverVersionAtLeast(4, 4));

        MongoNamespace namespace = generateNamespace();
        collectionHelper = new CollectionHelper<>(new BsonDocumentCodec(), namespace);
        collectionHelper.create(namespace.getCollectionName(),
                new CreateCollectionOptions().capped(true).sizeInBytes(10 * 1024 * 1024));
        collectionHelper.insertDocuments(new Document("x", 1));
        collectionHelper.runAdminCommand("{"
                + "  configureFailPoint: \"failCommand\","
                + "  mode: \"alwaysOn\","
                + "  data: {"
                + "    failCommands: [\"getMore\"],"
                + "    blockConnection: true,"
                + "    blockTimeMS: " + 150
                + "  }"
                + "}");

        try (MongoClient client = createMongoClient(getMongoClientSettingsBuilder()
                .timeout(250, TimeUnit.MILLISECONDS))) {
            MongoCollection<Document> collection = client.getDatabase(namespace.getDatabaseName())
                    .getCollection(namespace.getCollectionName());

            try (MongoCursor<Document> cursor = collection.find().cursorType(CursorType.Tailable).cursor()) {
                Document document = assertDoesNotThrow(cursor::next);
                assertEquals(1, document.get("x"));
                assertThrows(MongoExecutionTimeoutException.class, cursor::next);
            }

            List<CommandSucceededEvent> events = commandListener.getCommandSucceededEvents();
            assertEquals(1, events.stream().filter(e -> e.getCommandName().equals("find")).count());
            long getMoreCount = events.stream().filter(e -> e.getCommandName().equals("getMore")).count();
            assertTrue(getMoreCount <= 2, "getMoreCount expected to less than or equal to two but was: " +  getMoreCount);
        }
    }

    @Tag("setsFailPoint")
    @FlakyTest(maxAttempts = 3)
    @DisplayName("5. Blocking Iteration Methods - Change Streams")
    public void testBlockingIterationMethodsChangeStream() {
        assumeTrue(serverVersionAtLeast(4, 4));
        assumeTrue(isDiscoverableReplicaSet());
        assumeFalse(isAsync()); // Async change stream cursor is non-deterministic for cursor::next

        BsonTimestamp startTime = new BsonTimestamp((int) Instant.now().getEpochSecond(), 0);
        MongoNamespace namespace = generateNamespace();
        collectionHelper = new CollectionHelper<>(new BsonDocumentCodec(), namespace);
        collectionHelper.create(namespace.getCollectionName(), new CreateCollectionOptions());
        sleep(2000);
        collectionHelper.insertDocuments(new Document("x", 1));

        collectionHelper.runAdminCommand("{"
                + "  configureFailPoint: \"failCommand\","
                + "  mode: \"alwaysOn\","
                + "  data: {"
                + "    failCommands: [\"getMore\"],"
                + "    blockConnection: true,"
                + "    blockTimeMS: " + 150
                + "  }"
                + "}");

        try (MongoClient mongoClient = createMongoClient(getMongoClientSettingsBuilder()
                .timeout(250, TimeUnit.MILLISECONDS))) {

            MongoCollection<Document> collection = mongoClient.getDatabase(namespace.getDatabaseName())
                    .getCollection(namespace.getCollectionName()).withReadPreference(ReadPreference.primary());
            try (MongoChangeStreamCursor<ChangeStreamDocument<Document>> cursor = collection.watch(
                            singletonList(Document.parse("{ '$match': {'operationType': 'insert'}}")))
                    .startAtOperationTime(startTime)
                    .fullDocument(FullDocument.UPDATE_LOOKUP)
                    .cursor()) {
                ChangeStreamDocument<Document> document = assertDoesNotThrow(cursor::next);

                Document fullDocument = document.getFullDocument();
                assertNotNull(fullDocument);
                assertEquals(1, fullDocument.get("x"));
                assertThrows(MongoExecutionTimeoutException.class, cursor::next);
            }
            List<CommandSucceededEvent> events = commandListener.getCommandSucceededEvents();
            assertEquals(1, events.stream().filter(e -> e.getCommandName().equals("aggregate")).count());
            long getMoreCount = events.stream().filter(e -> e.getCommandName().equals("getMore")).count();
            assertTrue(getMoreCount <= 2, "getMoreCount expected to less than or equal to two but was: " +  getMoreCount);
        }
    }

    @DisplayName("8. Server Selection")
    @ParameterizedTest(name = "[{index}] {0}")
    @MethodSource("test8ServerSelectionArguments")
    public void test8ServerSelection(final String connectionString) {
        int timeoutBuffer = 100; // 5 in spec, Java is slower
        // 1. Create a MongoClient
        try (MongoClient mongoClient = createMongoClient(getMongoClientSettingsBuilder()
                .applyConnectionString(new ConnectionString(connectionString)))
        ) {
            long start = System.nanoTime();
            // 2. Using client, execute:
            Throwable throwable = assertThrows(MongoTimeoutException.class, () -> {
                mongoClient.getDatabase("admin").runCommand(new BsonDocument("ping", new BsonInt32(1)));
            });
            // Expect this to fail with a server selection timeout error after no more than 15ms [this is increased]
            long elapsed = msElapsedSince(start);
            assertTrue(throwable.getMessage().contains("while waiting for a server"));
            assertTrue(elapsed < 10 + timeoutBuffer, "Took too long to time out, elapsedMS: " + elapsed);
        }
    }

    static Stream<Arguments> test8ServerSelectionArguments() {
        return Stream.of(
                Arguments.of(Named.of("serverSelectionTimeoutMS honored if timeoutMS is not set",
                        "mongodb://invalid/?serverSelectionTimeoutMS=10")),
                Arguments.of(Named.of("timeoutMS honored for server selection if it's lower than serverSelectionTimeoutMS",
                        "mongodb://invalid/?timeoutMS=200&serverSelectionTimeoutMS=10")),
                Arguments.of(Named.of("serverSelectionTimeoutMS honored for server selection if it's lower than timeoutMS",
                        "mongodb://invalid/?timeoutMS=10&serverSelectionTimeoutMS=200")),
                Arguments.of(Named.of("serverSelectionTimeoutMS honored for server selection if timeoutMS=0",
                        "mongodb://invalid/?timeoutMS=0&serverSelectionTimeoutMS=10"))

        );
    }


    private MongoNamespace generateNamespace() {
        return new MongoNamespace(getDefaultDatabaseName(),
                getClass().getSimpleName() + "_" + COUNTER.incrementAndGet());
    }

    private MongoClientSettings.Builder getMongoClientSettingsBuilder() {
        commandListener.reset();
        return Fixture.getMongoClientSettingsBuilder()
                .readConcern(ReadConcern.MAJORITY)
                .writeConcern(WriteConcern.MAJORITY)
                .readPreference(ReadPreference.primary())
                .addCommandListener(commandListener);
    }

    @BeforeEach
    public void setUp() {
<<<<<<< HEAD
        collectionHelper = new CollectionHelper<>(new BsonDocumentCodec(), namespace);
        filesCollectionHelper = new CollectionHelper<>(new BsonDocumentCodec(),
                new MongoNamespace(getDefaultDatabaseName(), GRID_FS_COLLECTION_NAME_FILE));
        chunksCollectionHelper = new CollectionHelper<>(new BsonDocumentCodec(),
                new MongoNamespace(getDefaultDatabaseName(), GRID_FS_COLLECTION_NAME_CHUNKS));
=======
>>>>>>> 5efcc847
        commandListener = new TestCommandListener();
    }

    @AfterEach
    public void tearDown(final TestInfo info) {
<<<<<<< HEAD
        if (info.getTags().contains("setsFailPoint") && serverVersionAtLeast(4, 4)) {
            collectionHelper.runAdminCommand("{configureFailPoint: \"failCommand\", mode: \"off\"}");
        }

        collectionHelper.drop();
        filesCollectionHelper.drop();
        chunksCollectionHelper.drop();
=======
        if (collectionHelper != null) {
            if (info.getTags().contains("usesFailPoint")) {
                collectionHelper.runAdminCommand("{configureFailPoint: \"failCommand\", mode: \"off\"}");
            }
            CollectionHelper.dropDatabase(getDefaultDatabaseName());
        }

>>>>>>> 5efcc847
        try {
            ServerHelper.checkPool(getPrimary());
        } catch (InterruptedException e) {
            // ignore
        }
    }

    private MongoClient createMongoClient(final MongoClientSettings.Builder builder) {
        return createMongoClient(builder.build());
    }

   private long msElapsedSince(final long t1) {
        return TimeUnit.NANOSECONDS.toMillis(System.nanoTime() - t1);
    }
}<|MERGE_RESOLUTION|>--- conflicted
+++ resolved
@@ -43,11 +43,8 @@
 import org.bson.BsonTimestamp;
 import org.bson.Document;
 import org.bson.codecs.BsonDocumentCodec;
-<<<<<<< HEAD
+import org.jetbrains.annotations.Nullable;
 import org.bson.types.ObjectId;
-=======
-import org.jetbrains.annotations.Nullable;
->>>>>>> 5efcc847
 import org.junit.jupiter.api.AfterEach;
 import org.junit.jupiter.api.BeforeEach;
 import org.junit.jupiter.api.Disabled;
@@ -62,11 +59,9 @@
 import java.time.Instant;
 import java.util.List;
 import java.util.concurrent.TimeUnit;
-<<<<<<< HEAD
+import java.util.concurrent.atomic.AtomicInteger;
 import java.util.stream.Collectors;
-=======
 import java.util.concurrent.atomic.AtomicInteger;
->>>>>>> 5efcc847
 import java.util.stream.Stream;
 
 import static com.mongodb.ClusterFixture.isDiscoverableReplicaSet;
@@ -90,14 +85,11 @@
  */
 public abstract class AbstractClientSideOperationsTimeoutProseTest {
 
-<<<<<<< HEAD
     private static final String GRID_FS_BUCKET_NAME = "db.fs";
     private static final String GRID_FS_COLLECTION_NAME_CHUNKS = GRID_FS_BUCKET_NAME + ".chunks";
     private static final String GRID_FS_COLLECTION_NAME_FILE = GRID_FS_BUCKET_NAME + ".files";
     private final MongoNamespace namespace = new MongoNamespace(getDefaultDatabaseName(), this.getClass().getSimpleName());
-=======
     private static final AtomicInteger COUNTER = new AtomicInteger();
->>>>>>> 5efcc847
     private TestCommandListener commandListener;
     @Nullable
     private CollectionHelper<BsonDocument> collectionHelper;
@@ -287,7 +279,7 @@
             MongoCollection<Document> collection = mongoClient.getDatabase(namespace.getDatabaseName())
                     .getCollection(namespace.getCollectionName()).withReadPreference(ReadPreference.primary());
             try (MongoChangeStreamCursor<ChangeStreamDocument<Document>> cursor = collection.watch(
-                            singletonList(Document.parse("{ '$match': {'operationType': 'insert'}}")))
+                    singletonList(Document.parse("{ '$match': {'operationType': 'insert'}}")))
                     .startAtOperationTime(startTime)
                     .fullDocument(FullDocument.UPDATE_LOOKUP)
                     .cursor()) {
@@ -357,20 +349,16 @@
 
     @BeforeEach
     public void setUp() {
-<<<<<<< HEAD
         collectionHelper = new CollectionHelper<>(new BsonDocumentCodec(), namespace);
         filesCollectionHelper = new CollectionHelper<>(new BsonDocumentCodec(),
                 new MongoNamespace(getDefaultDatabaseName(), GRID_FS_COLLECTION_NAME_FILE));
         chunksCollectionHelper = new CollectionHelper<>(new BsonDocumentCodec(),
                 new MongoNamespace(getDefaultDatabaseName(), GRID_FS_COLLECTION_NAME_CHUNKS));
-=======
->>>>>>> 5efcc847
         commandListener = new TestCommandListener();
     }
 
     @AfterEach
     public void tearDown(final TestInfo info) {
-<<<<<<< HEAD
         if (info.getTags().contains("setsFailPoint") && serverVersionAtLeast(4, 4)) {
             collectionHelper.runAdminCommand("{configureFailPoint: \"failCommand\", mode: \"off\"}");
         }
@@ -378,15 +366,6 @@
         collectionHelper.drop();
         filesCollectionHelper.drop();
         chunksCollectionHelper.drop();
-=======
-        if (collectionHelper != null) {
-            if (info.getTags().contains("usesFailPoint")) {
-                collectionHelper.runAdminCommand("{configureFailPoint: \"failCommand\", mode: \"off\"}");
-            }
-            CollectionHelper.dropDatabase(getDefaultDatabaseName());
-        }
-
->>>>>>> 5efcc847
         try {
             ServerHelper.checkPool(getPrimary());
         } catch (InterruptedException e) {
