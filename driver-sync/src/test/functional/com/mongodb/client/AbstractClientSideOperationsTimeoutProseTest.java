/*
 * Copyright 2008-present MongoDB, Inc.
 *
 * Licensed under the Apache License, Version 2.0 (the "License");
 * you may not use this file except in compliance with the License.
 * You may obtain a copy of the License at
 *
 *   http://www.apache.org/licenses/LICENSE-2.0
 *
 * Unless required by applicable law or agreed to in writing, software
 * distributed under the License is distributed on an "AS IS" BASIS,
 * WITHOUT WARRANTIES OR CONDITIONS OF ANY KIND, either express or implied.
 * See the License for the specific language governing permissions and
 * limitations under the License.
 */

package com.mongodb.client;

import com.mongodb.ClientSessionOptions;
import com.mongodb.ClusterFixture;
import com.mongodb.ConnectionString;
import com.mongodb.CursorType;
import com.mongodb.MongoClientSettings;
import com.mongodb.MongoCredential;
import com.mongodb.MongoNamespace;
import com.mongodb.MongoOperationTimeoutException;
import com.mongodb.MongoSocketReadTimeoutException;
import com.mongodb.MongoTimeoutException;
import com.mongodb.ReadConcern;
import com.mongodb.ReadPreference;
import com.mongodb.TransactionOptions;
import com.mongodb.WriteConcern;
import com.mongodb.client.gridfs.GridFSBucket;
import com.mongodb.client.gridfs.GridFSDownloadStream;
import com.mongodb.client.gridfs.GridFSUploadStream;
import com.mongodb.client.model.CreateCollectionOptions;
import com.mongodb.client.model.changestream.ChangeStreamDocument;
import com.mongodb.client.model.changestream.FullDocument;
import com.mongodb.client.test.CollectionHelper;
import com.mongodb.event.CommandEvent;
import com.mongodb.event.CommandFailedEvent;
import com.mongodb.event.CommandStartedEvent;
import com.mongodb.event.CommandSucceededEvent;
import com.mongodb.event.ConnectionClosedEvent;
import com.mongodb.event.ConnectionCreatedEvent;
import com.mongodb.event.ConnectionReadyEvent;
import com.mongodb.internal.connection.ServerHelper;
import com.mongodb.internal.connection.TestCommandListener;
import com.mongodb.internal.connection.TestConnectionPoolListener;
import com.mongodb.test.FlakyTest;
import org.bson.BsonDocument;
import org.bson.BsonInt32;
import org.bson.BsonTimestamp;
import org.bson.Document;
import org.bson.codecs.BsonDocumentCodec;
import org.bson.types.ObjectId;
import org.junit.jupiter.api.AfterAll;
import org.junit.jupiter.api.AfterEach;
import org.junit.jupiter.api.BeforeEach;
import org.junit.jupiter.api.DisplayName;
import org.junit.jupiter.api.Named;
import org.junit.jupiter.api.Test;
import org.junit.jupiter.params.ParameterizedTest;
import org.junit.jupiter.params.provider.Arguments;
import org.junit.jupiter.params.provider.MethodSource;

import java.time.Instant;
import java.util.List;
import java.util.concurrent.TimeUnit;
import java.util.concurrent.atomic.AtomicInteger;
import java.util.stream.Collectors;
import java.util.stream.Stream;

import static com.mongodb.ClusterFixture.getConnectionString;
import static com.mongodb.ClusterFixture.isAuthenticated;
import static com.mongodb.ClusterFixture.isDiscoverableReplicaSet;
import static com.mongodb.ClusterFixture.isServerlessTest;
import static com.mongodb.ClusterFixture.isStandalone;
import static com.mongodb.ClusterFixture.serverVersionAtLeast;
import static com.mongodb.ClusterFixture.sleep;
import static com.mongodb.client.Fixture.getDefaultDatabaseName;
import static com.mongodb.client.Fixture.getPrimary;
import static java.util.Arrays.asList;
import static java.util.Collections.singletonList;
import static org.junit.jupiter.api.Assertions.assertDoesNotThrow;
import static org.junit.jupiter.api.Assertions.assertEquals;
import static org.junit.jupiter.api.Assertions.assertFalse;
import static org.junit.jupiter.api.Assertions.assertInstanceOf;
import static org.junit.jupiter.api.Assertions.assertNotNull;
import static org.junit.jupiter.api.Assertions.assertNull;
import static org.junit.jupiter.api.Assertions.assertThrows;
import static org.junit.jupiter.api.Assertions.assertTrue;
import static org.junit.jupiter.api.Assumptions.assumeFalse;
import static org.junit.jupiter.api.Assumptions.assumeTrue;

/**
 * See
 * <a href="https://github.com/mongodb/specifications/blob/master/source/client-side-operations-timeout/tests/README.md">Prose Tests</a>.
 */
@SuppressWarnings("checkstyle:VisibilityModifier")
public abstract class AbstractClientSideOperationsTimeoutProseTest {

    protected static final String FAIL_COMMAND_NAME = "failCommand";
    protected static final String GRID_FS_BUCKET_NAME = "db.fs";
    private static final AtomicInteger COUNTER = new AtomicInteger();

    protected MongoNamespace namespace;
    protected MongoNamespace gridFsFileNamespace;
    protected MongoNamespace gridFsChunksNamespace;

    protected CollectionHelper<BsonDocument> collectionHelper;
    private CollectionHelper<BsonDocument> filesCollectionHelper;
    private CollectionHelper<BsonDocument> chunksCollectionHelper;

    protected TestCommandListener commandListener;

    protected abstract MongoClient createMongoClient(MongoClientSettings mongoClientSettings);

    protected abstract GridFSBucket createGridFsBucket(MongoDatabase mongoDatabase, String bucketName);

    protected abstract boolean isAsync();

    protected int postSessionCloseSleep() {
        return 0;
    }

    @SuppressWarnings("try")
    @FlakyTest(maxAttempts = 3)
    @DisplayName("4. Background Connection Pooling - timeoutMS used for handshake commands")
    public void testBackgroundConnectionPoolingTimeoutMSUsedForHandshakeCommands() {
        assumeTrue(serverVersionAtLeast(4, 4));
        assumeTrue(isAuthenticated());
        assumeFalse(isServerlessTest());

        collectionHelper.runAdminCommand("{"
                + "    configureFailPoint: \"" + FAIL_COMMAND_NAME + "\","
                + "    mode: {"
                + "        times: 1"
                + "    },"
                + "    data: {"
                + "        failCommands: [\"saslContinue\"],"
                + "        blockConnection: true,"
                + "        blockTimeMS: 150,"
                + "        appName: \"timeoutBackgroundPoolTest\""
                + "    }"
                + "}");

        TestConnectionPoolListener connectionPoolListener = new TestConnectionPoolListener();

        try (MongoClient ignoredClient = createMongoClient(getMongoClientSettingsBuilder()
                .applicationName("timeoutBackgroundPoolTest")
                .applyToConnectionPoolSettings(builder -> {
                    builder.minSize(1);
                    builder.addConnectionPoolListener(connectionPoolListener);
                })
                .timeout(100, TimeUnit.MILLISECONDS))) {

            assertDoesNotThrow(() ->
                    connectionPoolListener.waitForEvents(asList(ConnectionCreatedEvent.class, ConnectionClosedEvent.class),
                            10, TimeUnit.SECONDS));
        }
    }

    @SuppressWarnings("try")
    @FlakyTest(maxAttempts = 3)
    @DisplayName("4. Background Connection Pooling - timeoutMS is refreshed for each handshake command")
    public void testBackgroundConnectionPoolingTimeoutMSIsRefreshedForEachHandshakeCommand() {
        assumeTrue(serverVersionAtLeast(4, 4));
        assumeTrue(isAuthenticated());
        assumeFalse(isServerlessTest());

        collectionHelper.runAdminCommand("{"
                + "    configureFailPoint: \"" + FAIL_COMMAND_NAME + "\","
                + "    mode: \"alwaysOn\","
                + "    data: {"
                + "        failCommands: [\"hello\", \"isMaster\", \"saslContinue\"],"
                + "        blockConnection: true,"
                + "        blockTimeMS: 150,"
                + "        appName: \"refreshTimeoutBackgroundPoolTest\""
                + "    }"
                + "}");

        TestConnectionPoolListener connectionPoolListener = new TestConnectionPoolListener();

        try (MongoClient ignoredClient = createMongoClient(getMongoClientSettingsBuilder()
                .applicationName("refreshTimeoutBackgroundPoolTest")
                .applyToConnectionPoolSettings(builder -> {
                    builder.minSize(1);
                    builder.addConnectionPoolListener(connectionPoolListener);
                })
                .timeout(250, TimeUnit.MILLISECONDS))) {

            assertDoesNotThrow(() ->
                    connectionPoolListener.waitForEvents(asList(ConnectionCreatedEvent.class, ConnectionReadyEvent.class),
                            10, TimeUnit.SECONDS));
        }
    }

    @FlakyTest(maxAttempts = 3)
    @DisplayName("5. Blocking Iteration Methods - Tailable cursors")
    public void testBlockingIterationMethodsTailableCursor() {
        assumeTrue(serverVersionAtLeast(4, 4));
        assumeFalse(isServerlessTest());

        collectionHelper.create(namespace.getCollectionName(),
                new CreateCollectionOptions().capped(true).sizeInBytes(10 * 1024 * 1024));
        collectionHelper.insertDocuments(singletonList(BsonDocument.parse("{x: 1}")), WriteConcern.MAJORITY);
        collectionHelper.runAdminCommand("{"
                + "  configureFailPoint: \"failCommand\","
                + "  mode: \"alwaysOn\","
                + "  data: {"
                + "    failCommands: [\"getMore\"],"
                + "    blockConnection: true,"
                + "    blockTimeMS: " + 150
                + "  }"
                + "}");

        try (MongoClient client = createMongoClient(getMongoClientSettingsBuilder()
                .timeout(250, TimeUnit.MILLISECONDS))) {
            MongoCollection<Document> collection = client.getDatabase(namespace.getDatabaseName())
                    .getCollection(namespace.getCollectionName());

            try (MongoCursor<Document> cursor = collection.find().cursorType(CursorType.Tailable).cursor()) {
                Document document = assertDoesNotThrow(cursor::next);
                assertEquals(1, document.get("x"));
                assertThrows(MongoOperationTimeoutException.class, cursor::next);
            }

            List<CommandSucceededEvent> events = commandListener.getCommandSucceededEvents();
            assertEquals(1, events.stream().filter(e -> e.getCommandName().equals("find")).count());
            long getMoreCount = events.stream().filter(e -> e.getCommandName().equals("getMore")).count();
            assertTrue(getMoreCount <= 2, "getMoreCount expected to less than or equal to two but was: " +  getMoreCount);
        }
    }

    @FlakyTest(maxAttempts = 3)
    @DisplayName("5. Blocking Iteration Methods - Change Streams")
    public void testBlockingIterationMethodsChangeStream() {
        assumeTrue(serverVersionAtLeast(4, 4));
        assumeTrue(isDiscoverableReplicaSet());
        assumeFalse(isServerlessTest());
        assumeFalse(isAsync()); // Async change stream cursor is non-deterministic for cursor::next

        BsonTimestamp startTime = new BsonTimestamp((int) Instant.now().getEpochSecond(), 0);
        collectionHelper.create(namespace.getCollectionName(), new CreateCollectionOptions());
        sleep(2000);
        collectionHelper.insertDocuments(singletonList(BsonDocument.parse("{x: 1}")), WriteConcern.MAJORITY);

        collectionHelper.runAdminCommand("{"
                + "  configureFailPoint: \"failCommand\","
                + "  mode: \"alwaysOn\","
                + "  data: {"
                + "    failCommands: [\"getMore\"],"
                + "    blockConnection: true,"
                + "    blockTimeMS: " + 150
                + "  }"
                + "}");

        try (MongoClient mongoClient = createMongoClient(getMongoClientSettingsBuilder()
                .timeout(250, TimeUnit.MILLISECONDS))) {

            MongoCollection<Document> collection = mongoClient.getDatabase(namespace.getDatabaseName())
                    .getCollection(namespace.getCollectionName()).withReadPreference(ReadPreference.primary());
            try (MongoChangeStreamCursor<ChangeStreamDocument<Document>> cursor = collection.watch(
                    singletonList(Document.parse("{ '$match': {'operationType': 'insert'}}")))
                    .startAtOperationTime(startTime)
                    .fullDocument(FullDocument.UPDATE_LOOKUP)
                    .cursor()) {
                ChangeStreamDocument<Document> document = assertDoesNotThrow(cursor::next);

                Document fullDocument = document.getFullDocument();
                assertNotNull(fullDocument);
                assertEquals(1, fullDocument.get("x"));
                assertThrows(MongoOperationTimeoutException.class, cursor::next);
            }
            List<CommandSucceededEvent> events = commandListener.getCommandSucceededEvents();
            assertEquals(1, events.stream().filter(e -> e.getCommandName().equals("aggregate")).count());
            long getMoreCount = events.stream().filter(e -> e.getCommandName().equals("getMore")).count();
            assertTrue(getMoreCount <= 2, "getMoreCount expected to less than or equal to two but was: " +  getMoreCount);
        }
    }

    @DisplayName("6. GridFS Upload - uploads via openUploadStream can be timed out")
    @Test
    public void testGridFSUploadViaOpenUploadStreamTimeout() {
        assumeTrue(serverVersionAtLeast(4, 4));
        long rtt = ClusterFixture.getPrimaryRTT();

        collectionHelper.runAdminCommand("{"
                + "  configureFailPoint: \"failCommand\","
                + "  mode: { times: 1 },"
                + "  data: {"
                + "    failCommands: [\"insert\"],"
                + "    blockConnection: true,"
                + "    blockTimeMS: " + (rtt + 205)
                + "  }"
                + "}");

        chunksCollectionHelper.create();
        filesCollectionHelper.create();

        try (MongoClient client = createMongoClient(getMongoClientSettingsBuilder()
                .timeout(rtt + 200, TimeUnit.MILLISECONDS))) {
            MongoDatabase database = client.getDatabase(namespace.getDatabaseName());
            GridFSBucket gridFsBucket = createGridFsBucket(database, GRID_FS_BUCKET_NAME);

            try (GridFSUploadStream uploadStream = gridFsBucket.openUploadStream("filename")){
                uploadStream.write(0x12);
                assertThrows(MongoOperationTimeoutException.class, uploadStream::close);
            }
        }
    }

    @DisplayName("6. GridFS Upload - Aborting an upload stream can be timed out")
    @Test
    public void testAbortingGridFsUploadStreamTimeout() throws Throwable {
        assumeTrue(serverVersionAtLeast(4, 4));
        long rtt = ClusterFixture.getPrimaryRTT();

        collectionHelper.runAdminCommand("{"
                + "  configureFailPoint: \"failCommand\","
                + "  mode: { times: 1 },"
                + "  data: {"
                + "    failCommands: [\"delete\"],"
                + "    blockConnection: true,"
                + "    blockTimeMS: " + (rtt + 305)
                + "  }"
                + "}");

        chunksCollectionHelper.create();
        filesCollectionHelper.create();

        try (MongoClient client = createMongoClient(getMongoClientSettingsBuilder()
                .timeout(rtt + 300, TimeUnit.MILLISECONDS))) {
            MongoDatabase database = client.getDatabase(namespace.getDatabaseName());
            GridFSBucket gridFsBucket = createGridFsBucket(database, GRID_FS_BUCKET_NAME).withChunkSizeBytes(2);

            try (GridFSUploadStream uploadStream = gridFsBucket.openUploadStream("filename")){
                uploadStream.write(new byte[]{0x01, 0x02, 0x03, 0x04});
                assertThrows(MongoOperationTimeoutException.class, uploadStream::abort);
            }
        }
    }

    @DisplayName("6. GridFS Download")
    @Test
    public void testGridFsDownloadStreamTimeout() {
        assumeTrue(serverVersionAtLeast(4, 4));
        long rtt = ClusterFixture.getPrimaryRTT();

        chunksCollectionHelper.create();
        filesCollectionHelper.create();

        filesCollectionHelper.insertDocuments(singletonList(BsonDocument.parse(
                "{"
                        + "   _id: {"
                        + "     $oid: \"000000000000000000000005\""
                        + "   },"
                        + "   length: 10,"
                        + "   chunkSize: 4,"
                        + "   uploadDate: {"
                        + "     $date: \"1970-01-01T00:00:00.000Z\""
                        + "   },"
                        + "   md5: \"57d83cd477bfb1ccd975ab33d827a92b\","
                        + "   filename: \"length-10\","
                        + "   contentType: \"application/octet-stream\","
                        + "   aliases: [],"
                        + "   metadata: {}"
                        + "}"
        )), WriteConcern.MAJORITY);
        collectionHelper.runAdminCommand("{"
                + "  configureFailPoint: \"failCommand\","
                + "  mode: { skip: 1 },"
                + "  data: {"
                + "    failCommands: [\"find\"],"
                + "    blockConnection: true,"
                + "    blockTimeMS: " + (rtt + 95)
                + "  }"
                + "}");

        try (MongoClient client = createMongoClient(getMongoClientSettingsBuilder()
                .timeout(rtt + 100, TimeUnit.MILLISECONDS))) {
            MongoDatabase database = client.getDatabase(namespace.getDatabaseName());
            GridFSBucket gridFsBucket = createGridFsBucket(database, GRID_FS_BUCKET_NAME).withChunkSizeBytes(2);

            try (GridFSDownloadStream downloadStream = gridFsBucket.openDownloadStream(new ObjectId("000000000000000000000005"))){
                assertThrows(MongoOperationTimeoutException.class, downloadStream::read);

                List<CommandStartedEvent> events = commandListener.getCommandStartedEvents();
                List<CommandStartedEvent> findCommands = events.stream().filter(e -> e.getCommandName().equals("find")).collect(Collectors.toList());

                assertEquals(2, findCommands.size());
                assertEquals(gridFsFileNamespace.getCollectionName(), findCommands.get(0).getCommand().getString("find").getValue());
                assertEquals(gridFsChunksNamespace.getCollectionName(), findCommands.get(1).getCommand().getString("find").getValue());
            }
        }
    }

    @DisplayName("8. Server Selection 1 / 2")
    @ParameterizedTest(name = "[{index}] {0}")
    @MethodSource("test8ServerSelectionArguments")
    public void test8ServerSelection(final String connectionString) {
        assumeFalse(isServerlessTest());
        int timeoutBuffer = 100; // 5 in spec, Java is slower
        // 1. Create a MongoClient
        try (MongoClient mongoClient = createMongoClient(getMongoClientSettingsBuilder()
                .applyConnectionString(new ConnectionString(connectionString)))
        ) {
            long start = System.nanoTime();
            // 2. Using client, execute:
            Throwable throwable = assertThrows(MongoTimeoutException.class, () -> {
                mongoClient.getDatabase("admin").runCommand(new BsonDocument("ping", new BsonInt32(1)));
            });
            // Expect this to fail with a server selection timeout error after no more than 15ms [this is increased]
            long elapsed = msElapsedSince(start);
            assertTrue(throwable.getMessage().contains("while waiting for a server"));
            assertTrue(elapsed < 10 + timeoutBuffer, "Took too long to time out, elapsedMS: " + elapsed);
        }
    }

    @DisplayName("8. Server Selection 2 / 2")
    @ParameterizedTest(name = "[{index}] {0}")
    @MethodSource("test8ServerSelectionHandshakeArguments")
    public void test8ServerSelectionHandshake(final String ignoredTestName, final int timeoutMS, final int serverSelectionTimeoutMS) {
        assumeTrue(serverVersionAtLeast(4, 4));
        assumeTrue(isAuthenticated());
        assumeFalse(isServerlessTest());

        MongoCredential credential = getConnectionString().getCredential();
        assertNotNull(credential);
        assertNull(credential.getAuthenticationMechanism());

        MongoNamespace namespace = generateNamespace();
        collectionHelper = new CollectionHelper<>(new BsonDocumentCodec(), namespace);
        collectionHelper.runAdminCommand("{"
                + "  configureFailPoint: \"failCommand\","
                + "  mode: \"alwaysOn\","
                + "  data: {"
                + "    failCommands: [\"saslContinue\"],"
                + "    blockConnection: true,"
                + "    blockTimeMS: 350"
                + "  }"
                + "}");

        try (MongoClient mongoClient = createMongoClient(getMongoClientSettingsBuilder()
                .timeout(timeoutMS, TimeUnit.MILLISECONDS)
                .applyToClusterSettings(b -> b.serverSelectionTimeout(serverSelectionTimeoutMS, TimeUnit.MILLISECONDS))
                .retryWrites(false))) {

            long start = System.nanoTime();
            assertThrows(MongoOperationTimeoutException.class, () -> {
                mongoClient.getDatabase(namespace.getDatabaseName())
                        .getCollection(namespace.getCollectionName())
                        .insertOne(new Document("x", 1));
            });
            long elapsed = msElapsedSince(start);
            assertTrue(elapsed <= 310, "Took too long to time out, elapsedMS: " + elapsed);
        }
    }

    @SuppressWarnings("try")
    @DisplayName("9. End Session. The timeout specified via the MongoClient timeoutMS option")
    @Test
    public void test9EndSessionClientTimeout() {
        assumeTrue(serverVersionAtLeast(4, 4));
        assumeFalse(isStandalone());
        assumeFalse(isServerlessTest());

        collectionHelper.runAdminCommand("{"
                + "  configureFailPoint: \"failCommand\","
                + "  mode: { times: 1 },"
                + "  data: {"
                + "    failCommands: [\"abortTransaction\"],"
                + "    blockConnection: true,"
                + "    blockTimeMS: " + 150
                + "  }"
                + "}");

        try (MongoClient mongoClient = createMongoClient(getMongoClientSettingsBuilder().retryWrites(false)
                .timeout(100, TimeUnit.MILLISECONDS))) {
            MongoCollection<Document> collection = mongoClient.getDatabase(namespace.getDatabaseName())
                    .getCollection(namespace.getCollectionName());

            try (ClientSession session = mongoClient.startSession()) {
                session.startTransaction();
                collection.insertOne(session, new Document("x", 1));

                long start = System.nanoTime();
                session.close();
                long elapsed = msElapsedSince(start) - postSessionCloseSleep();
                assertTrue(elapsed <= 150, "Took too long to time out, elapsedMS: " + elapsed);
            }
        }
        CommandFailedEvent abortTransactionEvent = assertDoesNotThrow(() ->
                commandListener.getCommandFailedEvent("abortTransaction"));
        assertInstanceOf(MongoOperationTimeoutException.class, abortTransactionEvent.getThrowable());
    }

    @SuppressWarnings("try")
    @DisplayName("9. End Session. The timeout specified via the ClientSession defaultTimeoutMS option")
    @Test
    public void test9EndSessionSessionTimeout() {
        assumeTrue(serverVersionAtLeast(4, 4));
        assumeFalse(isStandalone());
        assumeFalse(isServerlessTest());

        collectionHelper.runAdminCommand("{"
                + "  configureFailPoint: \"failCommand\","
                + "  mode: { times: 1 },"
                + "  data: {"
                + "    failCommands: [\"abortTransaction\"],"
                + "    blockConnection: true,"
                + "    blockTimeMS: " + 150
                + "  }"
                + "}");

        try (MongoClient mongoClient = createMongoClient(getMongoClientSettingsBuilder())) {
            MongoCollection<Document> collection = mongoClient.getDatabase(namespace.getDatabaseName())
                    .getCollection(namespace.getCollectionName());

            try (ClientSession session = mongoClient.startSession(ClientSessionOptions.builder()
                    .defaultTimeout(100, TimeUnit.MILLISECONDS).build())) {
                session.startTransaction();
                collection.insertOne(session, new Document("x", 1));

                long start = System.nanoTime();
                session.close();
                long elapsed = msElapsedSince(start) - postSessionCloseSleep();
                assertTrue(elapsed <= 150, "Took too long to time out, elapsedMS: " + elapsed);
            }
        }
        CommandFailedEvent abortTransactionEvent = assertDoesNotThrow(() ->
                commandListener.getCommandFailedEvent("abortTransaction"));
        assertInstanceOf(MongoOperationTimeoutException.class, abortTransactionEvent.getThrowable());
    }

    @DisplayName("9. End Session - Custom Test: Each operation has its own timeout with commit")
    @Test
    public void test9EndSessionCustomTesEachOperationHasItsOwnTimeoutWithCommit() {
        assumeTrue(serverVersionAtLeast(4, 4));
        assumeFalse(isStandalone());
        collectionHelper.runAdminCommand("{"
                + "  configureFailPoint: \"failCommand\","
                + "  mode: { times: 1 },"
                + "  data: {"
                + "    failCommands: [\"insert\"],"
                + "    blockConnection: true,"
                + "    blockTimeMS: " + 25
                + "  }"
                + "}");

        try (MongoClient mongoClient = createMongoClient(getMongoClientSettingsBuilder())) {
            MongoCollection<Document> collection = mongoClient.getDatabase(namespace.getDatabaseName())
                    .getCollection(namespace.getCollectionName());

            try (ClientSession session = mongoClient.startSession(ClientSessionOptions.builder()
                    .defaultTimeout(200, TimeUnit.MILLISECONDS).build())) {
                session.startTransaction();
                collection.insertOne(session, new Document("x", 1));
                sleep(200);

                assertDoesNotThrow(session::commitTransaction);
            }
        }
        assertDoesNotThrow(() -> commandListener.getCommandSucceededEvent("commitTransaction"));
    }

    @DisplayName("9. End Session - Custom Test: Each operation has its own timeout with abort")
    @Test
    public void test9EndSessionCustomTesEachOperationHasItsOwnTimeoutWithAbort() {
        assumeTrue(serverVersionAtLeast(4, 4));
        assumeFalse(isStandalone());
        collectionHelper.runAdminCommand("{"
                + "  configureFailPoint: \"failCommand\","
                + "  mode: { times: 1 },"
                + "  data: {"
                + "    failCommands: [\"insert\"],"
                + "    blockConnection: true,"
                + "    blockTimeMS: " + 25
                + "  }"
                + "}");

        try (MongoClient mongoClient = createMongoClient(getMongoClientSettingsBuilder())) {
            MongoCollection<Document> collection = mongoClient.getDatabase(namespace.getDatabaseName())
                    .getCollection(namespace.getCollectionName());

            try (ClientSession session = mongoClient.startSession(ClientSessionOptions.builder()
                    .defaultTimeout(200, TimeUnit.MILLISECONDS).build())) {
                session.startTransaction();
                collection.insertOne(session, new Document("x", 1));
                sleep(200);

                assertDoesNotThrow(session::close);
            }
        }
        assertDoesNotThrow(() -> commandListener.getCommandSucceededEvent("abortTransaction"));
    }

    @DisplayName("10. Convenient Transactions")
    @Test
    public void test10ConvenientTransactions() {
        assumeTrue(serverVersionAtLeast(4, 4));
        assumeFalse(isStandalone());
        assumeFalse(isAsync());
        collectionHelper.runAdminCommand("{"
                + "  configureFailPoint: \"failCommand\","
                + "  mode: { times: 2 },"
                + "  data: {"
                + "    failCommands: [\"insert\", \"abortTransaction\"],"
                + "    blockConnection: true,"
                + "    blockTimeMS: " + 150
                + "  }"
                + "}");

        try (MongoClient mongoClient = createMongoClient(getMongoClientSettingsBuilder().timeout(100, TimeUnit.MILLISECONDS))) {
            MongoCollection<Document> collection = mongoClient.getDatabase(namespace.getDatabaseName())
                    .getCollection(namespace.getCollectionName());

            try (ClientSession session = mongoClient.startSession()) {
                assertThrows(MongoOperationTimeoutException.class,
                        () -> session.withTransaction(() -> collection.insertOne(session, new Document("x", 1))));
            }

            List<CommandEvent> failedEvents = commandListener.getEvents().stream()
                    .filter(e -> e instanceof CommandFailedEvent)
                    .collect(Collectors.toList());

            assertEquals(1, failedEvents.stream().filter(e -> e.getCommandName().equals("insert")).count());
            assertEquals(1, failedEvents.stream().filter(e -> e.getCommandName().equals("abortTransaction")).count());
        }
    }

    @DisplayName("10. Convenient Transactions - Custom Test: with transaction uses a single timeout")
    @Test
    public void test10CustomTestWithTransactionUsesASingleTimeout() {
        assumeTrue(serverVersionAtLeast(4, 4));
        assumeFalse(isStandalone());
        assumeFalse(isAsync());
        collectionHelper.runAdminCommand("{"
                + "  configureFailPoint: \"failCommand\","
                + "  mode: { times: 1 },"
                + "  data: {"
                + "    failCommands: [\"insert\"],"
                + "    blockConnection: true,"
                + "    blockTimeMS: " + 25
                + "  }"
                + "}");

        try (MongoClient mongoClient = createMongoClient(getMongoClientSettingsBuilder())) {
            MongoCollection<Document> collection = mongoClient.getDatabase(namespace.getDatabaseName())
                    .getCollection(namespace.getCollectionName());

            try (ClientSession session = mongoClient.startSession(ClientSessionOptions.builder()
                    .defaultTimeout(200, TimeUnit.MILLISECONDS).build())) {
                assertThrows(MongoOperationTimeoutException.class,
                        () -> session.withTransaction(() -> {
                            collection.insertOne(session, new Document("x", 1));
                            sleep(200);
                            return true;
                        })
                );
            }
        }
    }

    @DisplayName("10. Convenient Transactions - Custom Test: with transaction uses a single timeout - lock")
    @Test
    public void test10CustomTestWithTransactionUsesASingleTimeoutWithLock() {
        assumeTrue(serverVersionAtLeast(4, 4));
        assumeFalse(isStandalone());
        assumeFalse(isAsync());
        collectionHelper.runAdminCommand("{"
                + "  configureFailPoint: \"failCommand\","
                + "  mode: \"alwaysOn\","
                + "  data: {"
                + "    failCommands: [\"insert\"],"
                + "    blockConnection: true,"
                + "    blockTimeMS: " + 25
                + "    errorCode: " + 24
                + "    errorLabels: [\"TransientTransactionError\"]"
                + "  }"
                + "}");

        try (MongoClient mongoClient = createMongoClient(getMongoClientSettingsBuilder())) {
            MongoCollection<Document> collection = mongoClient.getDatabase(namespace.getDatabaseName())
                    .getCollection(namespace.getCollectionName());

            try (ClientSession session = mongoClient.startSession(ClientSessionOptions.builder()
                    .defaultTimeout(200, TimeUnit.MILLISECONDS).build())) {
                assertThrows(MongoOperationTimeoutException.class,
                        () -> session.withTransaction(() -> {
                            collection.insertOne(session, new Document("x", 1));
                            sleep(200);
                            return true;
                        })
                );
            }
        }
    }

    /**
     * Not a prose spec test. However, it is additional test case for better coverage.
     */
    @Test
    @DisplayName("Should ignore wTimeoutMS of WriteConcern to initial and subsequent commitTransaction operations")
    public void shouldIgnoreWtimeoutMsOfWriteConcernToInitialAndSubsequentCommitTransactionOperations() {
        assumeTrue(serverVersionAtLeast(4, 4));
        assumeFalse(isStandalone());

        try (MongoClient mongoClient = createMongoClient(getMongoClientSettingsBuilder())) {
            MongoCollection<Document> collection = mongoClient.getDatabase(namespace.getDatabaseName())
                    .getCollection(namespace.getCollectionName());

            try (ClientSession session = mongoClient.startSession(ClientSessionOptions.builder()
                    .defaultTimeout(200, TimeUnit.MILLISECONDS)
                    .build())) {
                session.startTransaction(TransactionOptions.builder()
                        .writeConcern(WriteConcern.ACKNOWLEDGED.withWTimeout(100, TimeUnit.MILLISECONDS))
                        .build());
                collection.insertOne(session, new Document("x", 1));
                sleep(200);

                assertDoesNotThrow(session::commitTransaction);
                //repeat commit.
                assertDoesNotThrow(session::commitTransaction);
            }
        }
        List<CommandStartedEvent> commandStartedEvents = commandListener.getCommandStartedEvents("commitTransaction");
        assertEquals(2, commandStartedEvents.size());

        commandStartedEvents.forEach(e -> {
            BsonDocument command = e.getCommand();
            if (command.containsKey("writeConcern")) {
                BsonDocument writeConcern = command.getDocument("writeConcern");
                assertFalse(writeConcern.isEmpty());
                assertFalse(writeConcern.containsKey("wtimeout"));
            }});
    }

<<<<<<< HEAD
    /**
     * Not a prose spec test. However, it is additional test case for better coverage.
     */
    @Test
    @DisplayName("Should throw timeout exception for subsequent commit transaction")
    public void shouldThrowTimeoutExceptionForSubsequentCommitTransaction() {
        assumeTrue(serverVersionAtLeast(4, 4));
        assumeFalse(isStandalone());

        try (MongoClient mongoClient = createMongoClient(getMongoClientSettingsBuilder())) {
            MongoCollection<Document> collection = mongoClient.getDatabase(namespace.getDatabaseName())
                    .getCollection(namespace.getCollectionName());

            try (ClientSession session = mongoClient.startSession(ClientSessionOptions.builder()
                    .defaultTimeout(200, TimeUnit.MILLISECONDS)
                    .build())) {
                session.startTransaction(TransactionOptions.builder().build());
                collection.insertOne(session, new Document("x", 1));
                sleep(200);

                assertDoesNotThrow(session::commitTransaction);

                collectionHelper.runAdminCommand("{"
                        + "  configureFailPoint: \"failCommand\","
                        + "  mode: { times: 1 },"
                        + "  data: {"
                        + "    failCommands: [\"commitTransaction\"],"
                        + "    blockConnection: true,"
                        + "    blockTimeMS: " + 500
                        + "  }"
                        + "}");

                //repeat commit.
                assertThrows(MongoOperationTimeoutException.class, session::commitTransaction);
            }
        }
        List<CommandStartedEvent> commandStartedEvents = commandListener.getCommandStartedEvents("commitTransaction");
        assertEquals(2, commandStartedEvents.size());

        List<CommandFailedEvent> failedEvents = commandListener.getCommandFailedEvents("commitTransaction");
        assertEquals(1, failedEvents.size());
=======

    /**
     * Not a prose spec test. However, it is additional test case for better coverage.
     */
    @Tag("setsFailPoint")
    @DisplayName("KillCursors is not executed after getMore network error when timeout is not enabled")
    @Test
    public void testKillCursorsIsNotExecutedAfterGetMoreNetworkErrorWhenTimeoutIsNotEnabled() {
        assumeTrue(serverVersionAtLeast(4, 4));
        assumeTrue(isServerlessTest());

        long rtt = ClusterFixture.getPrimaryRTT();
        collectionHelper.create(namespace.getCollectionName(), new CreateCollectionOptions());
        collectionHelper.insertDocuments(new Document(), new Document());
        collectionHelper.runAdminCommand("{"
                + "    configureFailPoint: \"failCommand\","
                + "    mode: { times: 1},"
                + "    data: {"
                + "        failCommands: [\"getMore\" ],"
                + "        blockConnection: true,"
                + "        blockTimeMS: " + (rtt + 600)
                + "    }"
                + "}");

        try (MongoClient mongoClient = createMongoClient(getMongoClientSettingsBuilder()
                .retryReads(true)
                .applyToSocketSettings(builder -> builder.readTimeout(500, TimeUnit.MILLISECONDS)))) {

            MongoCollection<Document> collection = mongoClient.getDatabase(namespace.getDatabaseName())
                    .getCollection(namespace.getCollectionName()).withReadPreference(ReadPreference.primary());

            MongoCursor<Document> cursor = collection.find()
                    .batchSize(1)
                    .cursor();

            cursor.next();
            assertThrows(MongoSocketReadTimeoutException.class, cursor::next);
            cursor.close();
        }

        List<CommandStartedEvent> events = commandListener.getCommandStartedEvents();
        assertEquals(2, events.size(), "Actual events: " + events.stream()
                .map(CommandStartedEvent::getCommandName)
                .collect(Collectors.toList()));
        assertEquals(1, events.stream().filter(e -> e.getCommandName().equals("find")).count());
        assertEquals(1, events.stream().filter(e -> e.getCommandName().equals("getMore")).count());

    }

    /**
     * Not a prose spec test. However, it is additional test case for better coverage.
     */
    @Tag("setsFailPoint")
    @DisplayName("KillCursors is not executed after getMore network error")
    @Test
    public void testKillCursorsIsNotExecutedAfterGetMoreNetworkError() {
        assumeTrue(serverVersionAtLeast(4, 4));
        assumeTrue(isServerlessTest());

        long rtt = ClusterFixture.getPrimaryRTT();
        collectionHelper.create(namespace.getCollectionName(), new CreateCollectionOptions());
        collectionHelper.insertDocuments(new Document(), new Document());
        collectionHelper.runAdminCommand("{"
                + "    configureFailPoint: \"failCommand\","
                + "    mode: { times: 1},"
                + "    data: {"
                + "        failCommands: [\"getMore\" ],"
                + "        blockConnection: true,"
                + "        blockTimeMS: " + (rtt + 600)
                + "    }"
                + "}");

        try (MongoClient mongoClient = createMongoClient(getMongoClientSettingsBuilder()
                .timeout(500, TimeUnit.MILLISECONDS))) {

            MongoCollection<Document> collection = mongoClient.getDatabase(namespace.getDatabaseName())
                    .getCollection(namespace.getCollectionName()).withReadPreference(ReadPreference.primary());

            MongoCursor<Document> cursor = collection.find()
                    .batchSize(1)
                    .cursor();

            cursor.next();
            assertThrows(MongoOperationTimeoutException.class, cursor::next);
            cursor.close();
        }

        List<CommandStartedEvent> events = commandListener.getCommandStartedEvents();
        assertEquals(2, events.size(), "Actual events: " + events.stream()
                .map(CommandStartedEvent::getCommandName)
                .collect(Collectors.toList()));
        assertEquals(1, events.stream().filter(e -> e.getCommandName().equals("find")).count());
        assertEquals(1, events.stream().filter(e -> e.getCommandName().equals("getMore")).count());

>>>>>>> b40be6bd
    }

    private static Stream<Arguments> test8ServerSelectionArguments() {
        return Stream.of(
                Arguments.of(Named.of("serverSelectionTimeoutMS honored if timeoutMS is not set",
                        "mongodb://invalid/?serverSelectionTimeoutMS=10")),
                Arguments.of(Named.of("timeoutMS honored for server selection if it's lower than serverSelectionTimeoutMS",
                        "mongodb://invalid/?timeoutMS=200&serverSelectionTimeoutMS=10")),
                Arguments.of(Named.of("serverSelectionTimeoutMS honored for server selection if it's lower than timeoutMS",
                        "mongodb://invalid/?timeoutMS=10&serverSelectionTimeoutMS=200")),
                Arguments.of(Named.of("serverSelectionTimeoutMS honored for server selection if timeoutMS=0",
                        "mongodb://invalid/?timeoutMS=0&serverSelectionTimeoutMS=10"))

        );
    }

    private static Stream<Arguments> test8ServerSelectionHandshakeArguments() {
        return Stream.of(
                Arguments.of("timeoutMS honored for connection handshake commands if it's lower than serverSelectionTimeoutMS", 200, 300),
                Arguments.of("serverSelectionTimeoutMS honored for connection handshake commands if it's lower than timeoutMS", 300, 200)
        );
    }

    protected MongoNamespace generateNamespace() {
        return new MongoNamespace(getDefaultDatabaseName(),
                getClass().getSimpleName() + "_" + COUNTER.incrementAndGet());
    }

    protected MongoClientSettings.Builder getMongoClientSettingsBuilder() {
        commandListener.reset();
        return Fixture.getMongoClientSettingsBuilder()
                .readConcern(ReadConcern.MAJORITY)
                .writeConcern(WriteConcern.MAJORITY)
                .readPreference(ReadPreference.primary())
                .addCommandListener(commandListener);
    }

    @BeforeEach
    public void setUp() {
        namespace = generateNamespace();
        gridFsFileNamespace = new MongoNamespace(getDefaultDatabaseName(), GRID_FS_BUCKET_NAME + ".files");
        gridFsChunksNamespace = new MongoNamespace(getDefaultDatabaseName(), GRID_FS_BUCKET_NAME + ".chunks");

        collectionHelper = new CollectionHelper<>(new BsonDocumentCodec(), namespace);
        filesCollectionHelper = new CollectionHelper<>(new BsonDocumentCodec(), gridFsFileNamespace);
        chunksCollectionHelper = new CollectionHelper<>(new BsonDocumentCodec(), gridFsChunksNamespace);
        commandListener = new TestCommandListener();
    }

    @AfterEach
    public void tearDown() {
        ClusterFixture.disableFailPoint(FAIL_COMMAND_NAME);
        if (collectionHelper != null) {
            collectionHelper.drop();
            filesCollectionHelper.drop();
            chunksCollectionHelper.drop();
            commandListener.reset();
            try {
                ServerHelper.checkPool(getPrimary());
            } catch (InterruptedException e) {
                // ignore
            }
        }
    }

    @AfterAll
    public static void finalTearDown() {
        CollectionHelper.dropDatabase(getDefaultDatabaseName());
    }

    private MongoClient createMongoClient(final MongoClientSettings.Builder builder) {
        return createMongoClient(builder.build());
    }

   private long msElapsedSince(final long t1) {
        return TimeUnit.NANOSECONDS.toMillis(System.nanoTime() - t1);
    }
}<|MERGE_RESOLUTION|>--- conflicted
+++ resolved
@@ -737,7 +737,100 @@
             }});
     }
 
-<<<<<<< HEAD
+
+    /**
+     * Not a prose spec test. However, it is additional test case for better coverage.
+     */
+    @DisplayName("KillCursors is not executed after getMore network error when timeout is not enabled")
+    @Test
+    public void testKillCursorsIsNotExecutedAfterGetMoreNetworkErrorWhenTimeoutIsNotEnabled() {
+        assumeTrue(serverVersionAtLeast(4, 4));
+        assumeTrue(isServerlessTest());
+
+        long rtt = ClusterFixture.getPrimaryRTT();
+        collectionHelper.create(namespace.getCollectionName(), new CreateCollectionOptions());
+        collectionHelper.insertDocuments(new Document(), new Document());
+        collectionHelper.runAdminCommand("{"
+                + "    configureFailPoint: \"failCommand\","
+                + "    mode: { times: 1},"
+                + "    data: {"
+                + "        failCommands: [\"getMore\" ],"
+                + "        blockConnection: true,"
+                + "        blockTimeMS: " + (rtt + 600)
+                + "    }"
+                + "}");
+
+        try (MongoClient mongoClient = createMongoClient(getMongoClientSettingsBuilder()
+                .retryReads(true)
+                .applyToSocketSettings(builder -> builder.readTimeout(500, TimeUnit.MILLISECONDS)))) {
+
+            MongoCollection<Document> collection = mongoClient.getDatabase(namespace.getDatabaseName())
+                    .getCollection(namespace.getCollectionName()).withReadPreference(ReadPreference.primary());
+
+            MongoCursor<Document> cursor = collection.find()
+                    .batchSize(1)
+                    .cursor();
+
+            cursor.next();
+            assertThrows(MongoSocketReadTimeoutException.class, cursor::next);
+            cursor.close();
+        }
+
+        List<CommandStartedEvent> events = commandListener.getCommandStartedEvents();
+        assertEquals(2, events.size(), "Actual events: " + events.stream()
+                .map(CommandStartedEvent::getCommandName)
+                .collect(Collectors.toList()));
+        assertEquals(1, events.stream().filter(e -> e.getCommandName().equals("find")).count());
+        assertEquals(1, events.stream().filter(e -> e.getCommandName().equals("getMore")).count());
+
+    }
+
+    /**
+     * Not a prose spec test. However, it is additional test case for better coverage.
+     */
+    @DisplayName("KillCursors is not executed after getMore network error")
+    @Test
+    public void testKillCursorsIsNotExecutedAfterGetMoreNetworkError() {
+        assumeTrue(serverVersionAtLeast(4, 4));
+        assumeTrue(isServerlessTest());
+
+        long rtt = ClusterFixture.getPrimaryRTT();
+        collectionHelper.create(namespace.getCollectionName(), new CreateCollectionOptions());
+        collectionHelper.insertDocuments(new Document(), new Document());
+        collectionHelper.runAdminCommand("{"
+                + "    configureFailPoint: \"failCommand\","
+                + "    mode: { times: 1},"
+                + "    data: {"
+                + "        failCommands: [\"getMore\" ],"
+                + "        blockConnection: true,"
+                + "        blockTimeMS: " + (rtt + 600)
+                + "    }"
+                + "}");
+
+        try (MongoClient mongoClient = createMongoClient(getMongoClientSettingsBuilder()
+                .timeout(500, TimeUnit.MILLISECONDS))) {
+
+            MongoCollection<Document> collection = mongoClient.getDatabase(namespace.getDatabaseName())
+                    .getCollection(namespace.getCollectionName()).withReadPreference(ReadPreference.primary());
+
+            MongoCursor<Document> cursor = collection.find()
+                    .batchSize(1)
+                    .cursor();
+
+            cursor.next();
+            assertThrows(MongoOperationTimeoutException.class, cursor::next);
+            cursor.close();
+        }
+
+        List<CommandStartedEvent> events = commandListener.getCommandStartedEvents();
+        assertEquals(2, events.size(), "Actual events: " + events.stream()
+                .map(CommandStartedEvent::getCommandName)
+                .collect(Collectors.toList()));
+        assertEquals(1, events.stream().filter(e -> e.getCommandName().equals("find")).count());
+        assertEquals(1, events.stream().filter(e -> e.getCommandName().equals("getMore")).count());
+
+    }
+
     /**
      * Not a prose spec test. However, it is additional test case for better coverage.
      */
@@ -779,102 +872,6 @@
 
         List<CommandFailedEvent> failedEvents = commandListener.getCommandFailedEvents("commitTransaction");
         assertEquals(1, failedEvents.size());
-=======
-
-    /**
-     * Not a prose spec test. However, it is additional test case for better coverage.
-     */
-    @Tag("setsFailPoint")
-    @DisplayName("KillCursors is not executed after getMore network error when timeout is not enabled")
-    @Test
-    public void testKillCursorsIsNotExecutedAfterGetMoreNetworkErrorWhenTimeoutIsNotEnabled() {
-        assumeTrue(serverVersionAtLeast(4, 4));
-        assumeTrue(isServerlessTest());
-
-        long rtt = ClusterFixture.getPrimaryRTT();
-        collectionHelper.create(namespace.getCollectionName(), new CreateCollectionOptions());
-        collectionHelper.insertDocuments(new Document(), new Document());
-        collectionHelper.runAdminCommand("{"
-                + "    configureFailPoint: \"failCommand\","
-                + "    mode: { times: 1},"
-                + "    data: {"
-                + "        failCommands: [\"getMore\" ],"
-                + "        blockConnection: true,"
-                + "        blockTimeMS: " + (rtt + 600)
-                + "    }"
-                + "}");
-
-        try (MongoClient mongoClient = createMongoClient(getMongoClientSettingsBuilder()
-                .retryReads(true)
-                .applyToSocketSettings(builder -> builder.readTimeout(500, TimeUnit.MILLISECONDS)))) {
-
-            MongoCollection<Document> collection = mongoClient.getDatabase(namespace.getDatabaseName())
-                    .getCollection(namespace.getCollectionName()).withReadPreference(ReadPreference.primary());
-
-            MongoCursor<Document> cursor = collection.find()
-                    .batchSize(1)
-                    .cursor();
-
-            cursor.next();
-            assertThrows(MongoSocketReadTimeoutException.class, cursor::next);
-            cursor.close();
-        }
-
-        List<CommandStartedEvent> events = commandListener.getCommandStartedEvents();
-        assertEquals(2, events.size(), "Actual events: " + events.stream()
-                .map(CommandStartedEvent::getCommandName)
-                .collect(Collectors.toList()));
-        assertEquals(1, events.stream().filter(e -> e.getCommandName().equals("find")).count());
-        assertEquals(1, events.stream().filter(e -> e.getCommandName().equals("getMore")).count());
-
-    }
-
-    /**
-     * Not a prose spec test. However, it is additional test case for better coverage.
-     */
-    @Tag("setsFailPoint")
-    @DisplayName("KillCursors is not executed after getMore network error")
-    @Test
-    public void testKillCursorsIsNotExecutedAfterGetMoreNetworkError() {
-        assumeTrue(serverVersionAtLeast(4, 4));
-        assumeTrue(isServerlessTest());
-
-        long rtt = ClusterFixture.getPrimaryRTT();
-        collectionHelper.create(namespace.getCollectionName(), new CreateCollectionOptions());
-        collectionHelper.insertDocuments(new Document(), new Document());
-        collectionHelper.runAdminCommand("{"
-                + "    configureFailPoint: \"failCommand\","
-                + "    mode: { times: 1},"
-                + "    data: {"
-                + "        failCommands: [\"getMore\" ],"
-                + "        blockConnection: true,"
-                + "        blockTimeMS: " + (rtt + 600)
-                + "    }"
-                + "}");
-
-        try (MongoClient mongoClient = createMongoClient(getMongoClientSettingsBuilder()
-                .timeout(500, TimeUnit.MILLISECONDS))) {
-
-            MongoCollection<Document> collection = mongoClient.getDatabase(namespace.getDatabaseName())
-                    .getCollection(namespace.getCollectionName()).withReadPreference(ReadPreference.primary());
-
-            MongoCursor<Document> cursor = collection.find()
-                    .batchSize(1)
-                    .cursor();
-
-            cursor.next();
-            assertThrows(MongoOperationTimeoutException.class, cursor::next);
-            cursor.close();
-        }
-
-        List<CommandStartedEvent> events = commandListener.getCommandStartedEvents();
-        assertEquals(2, events.size(), "Actual events: " + events.stream()
-                .map(CommandStartedEvent::getCommandName)
-                .collect(Collectors.toList()));
-        assertEquals(1, events.stream().filter(e -> e.getCommandName().equals("find")).count());
-        assertEquals(1, events.stream().filter(e -> e.getCommandName().equals("getMore")).count());
-
->>>>>>> b40be6bd
     }
 
     private static Stream<Arguments> test8ServerSelectionArguments() {
