/*
 * Copyright 2008-present MongoDB, Inc.
 *
 * Licensed under the Apache License, Version 2.0 (the "License");
 * you may not use this file except in compliance with the License.
 * You may obtain a copy of the License at
 *
 *    http://www.apache.org/licenses/LICENSE-2.0
 *
 * Unless required by applicable law or agreed to in writing, software
 * distributed under the License is distributed on an "AS IS" BASIS,
 * WITHOUT WARRANTIES OR CONDITIONS OF ANY KIND, either express or implied.
 * See the License for the specific language governing permissions and
 * limitations under the License.
 */

package com.mongodb.client.unified;

import com.mongodb.ClientEncryptionSettings;
import com.mongodb.MongoClientSettings;
import com.mongodb.MongoNamespace;
import com.mongodb.ReadPreference;
import com.mongodb.UnixServerAddress;
import com.mongodb.WriteConcern;
import com.mongodb.client.ClientSession;
import com.mongodb.client.MongoClient;
import com.mongodb.client.MongoDatabase;
import com.mongodb.client.gridfs.GridFSBucket;
import com.mongodb.client.model.Filters;
import com.mongodb.client.test.CollectionHelper;
import com.mongodb.client.vault.ClientEncryption;
import com.mongodb.connection.ClusterDescription;
import com.mongodb.connection.ClusterType;
import com.mongodb.connection.ServerDescription;
import com.mongodb.event.CommandEvent;
import com.mongodb.event.CommandStartedEvent;
import com.mongodb.event.TestServerMonitorListener;
import com.mongodb.internal.connection.TestCommandListener;
import com.mongodb.internal.connection.TestConnectionPoolListener;
import com.mongodb.internal.logging.LogMessage;
import com.mongodb.lang.NonNull;
import com.mongodb.lang.Nullable;
import com.mongodb.logging.TestLoggingInterceptor;
import org.bson.BsonArray;
import org.bson.BsonBoolean;
import org.bson.BsonDocument;
import org.bson.BsonDouble;
import org.bson.BsonInt32;
import org.bson.BsonString;
import org.bson.BsonValue;
import org.bson.codecs.BsonDocumentCodec;
import org.junit.After;
import org.junit.AssumptionViolatedException;
import org.junit.Before;
import org.junit.Test;
import org.junit.runner.RunWith;
import org.junit.runners.Parameterized;

import java.io.File;
import java.io.IOException;
import java.net.URISyntaxException;
import java.util.ArrayList;
import java.util.Collection;
import java.util.Collections;
import java.util.List;
import java.util.Set;
import java.util.concurrent.ExecutionException;
import java.util.concurrent.ExecutorService;
import java.util.concurrent.Future;
import java.util.concurrent.TimeUnit;
import java.util.concurrent.TimeoutException;
import java.util.stream.Collectors;

import static com.mongodb.ClusterFixture.getServerVersion;
import static com.mongodb.ClusterFixture.isDataLakeTest;
import static com.mongodb.client.Fixture.getMongoClient;
import static com.mongodb.client.Fixture.getMongoClientSettings;
import static com.mongodb.client.test.CollectionHelper.getCurrentClusterTime;
import static com.mongodb.client.test.CollectionHelper.killAllSessions;
import static com.mongodb.client.unified.RunOnRequirementsMatcher.runOnRequirementsMet;
import static java.util.Collections.singletonList;
import static java.util.stream.Collectors.toList;
import static org.junit.Assert.assertEquals;
import static org.junit.Assert.assertFalse;
import static org.junit.Assert.assertNotEquals;
import static org.junit.Assert.assertNotNull;
import static org.junit.Assert.assertNull;
import static org.junit.Assert.assertTrue;
import static org.junit.Assert.fail;
import static org.junit.Assume.assumeTrue;
import static util.JsonPoweredTestHelper.getTestDocument;
import static util.JsonPoweredTestHelper.getTestFiles;

@RunWith(Parameterized.class)
public abstract class UnifiedTest {
    private static final Set<String> PRESTART_POOL_ASYNC_WORK_MANAGER_FILE_DESCRIPTIONS = Collections.singleton(
            "wait queue timeout errors include details about checked out connections");

    @Nullable
    private final String fileDescription;
    private final String schemaVersion;
    private final BsonArray runOnRequirements;
    private final BsonArray entitiesArray;
    private final BsonArray initialData;
    private final BsonDocument definition;
    private final Entities entities = new Entities();
    private final UnifiedCrudHelper crudHelper;
    private final UnifiedGridFSHelper gridFSHelper = new UnifiedGridFSHelper(entities);
    private final UnifiedClientEncryptionHelper clientEncryptionHelper = new UnifiedClientEncryptionHelper(entities);
    private final List<FailPoint> failPoints = new ArrayList<>();
    private final UnifiedTestContext rootContext = new UnifiedTestContext();
    private boolean ignoreExtraEvents;
    private BsonDocument startingClusterTime;
    private boolean ignoreExtraCommandEventsOverride = false;

    private class UnifiedTestContext {
        private final AssertionContext context = new AssertionContext();
        private final ValueMatcher valueMatcher = new ValueMatcher(entities, context);
        private final ErrorMatcher errorMatcher = new ErrorMatcher(context, valueMatcher);
        private final EventMatcher eventMatcher = new EventMatcher(valueMatcher, context);
        private final LogMatcher logMatcher = new LogMatcher(valueMatcher, context);

        AssertionContext getAssertionContext() {
            return context;
        }

        ValueMatcher getValueMatcher() {
            return valueMatcher;
        }

        ErrorMatcher getErrorMatcher() {
            return errorMatcher;
        }

        EventMatcher getEventMatcher() {
            return eventMatcher;
        }

        LogMatcher getLogMatcher() {
            return logMatcher;
        }
    }

    public UnifiedTest(@Nullable final String fileDescription, final String schemaVersion, @Nullable final BsonArray runOnRequirements,
            final BsonArray entitiesArray, final BsonArray initialData, final BsonDocument definition) {
        this.fileDescription = fileDescription;
        this.schemaVersion = schemaVersion;
        this.runOnRequirements = runOnRequirements;
        this.entitiesArray = entitiesArray;
        this.initialData = initialData;
        this.definition = definition;
        this.rootContext.getAssertionContext().push(ContextElement.ofTest(definition));
        crudHelper = new UnifiedCrudHelper(entities, definition.getString("description").getValue());
    }

    protected void ignoreExtraEvents() {
        ignoreExtraEvents = true;
    }

    public Entities getEntities() {
        return entities;
    }

    @NonNull
    protected static Collection<Object[]> getTestData(final String directory) throws URISyntaxException, IOException {
        List<Object[]> data = new ArrayList<>();
        for (File file : getTestFiles("/" + directory + "/")) {
            BsonDocument fileDocument = getTestDocument(file);

            for (BsonValue cur : fileDocument.getArray("tests")) {
                data.add(UnifiedTest.createTestData(fileDocument, cur.asDocument()));
            }
        }
        return data;
    }

    @NonNull
    private static Object[] createTestData(final BsonDocument fileDocument, final BsonDocument testDocument) {
        return new Object[]{
                fileDocument.getString("description").getValue(),
                testDocument.getString("description").getValue(),
                fileDocument.getString("schemaVersion").getValue(),
                fileDocument.getArray("runOnRequirements", null),
                fileDocument.getArray("createEntities", new BsonArray()),
                fileDocument.getArray("initialData", new BsonArray()),
                testDocument};
    }

    protected BsonDocument getDefinition() {
        return definition;
    }

    protected abstract MongoClient createMongoClient(MongoClientSettings settings);

    protected abstract GridFSBucket createGridFSBucket(MongoDatabase database);

    protected abstract ClientEncryption createClientEncryption(MongoClient keyVaultClient, ClientEncryptionSettings clientEncryptionSettings);

    @Before
    public void setUp() {
        assertTrue(String.format("Unsupported schema version %s", schemaVersion),
                schemaVersion.equals("1.0")
                        || schemaVersion.equals("1.1")
                        || schemaVersion.equals("1.2")
                        || schemaVersion.equals("1.3")
                        || schemaVersion.equals("1.4")
                        || schemaVersion.equals("1.5")
                        || schemaVersion.equals("1.6")
                        || schemaVersion.equals("1.7")
                        || schemaVersion.equals("1.8")
                        || schemaVersion.equals("1.9")
                        || schemaVersion.equals("1.10")
                        || schemaVersion.equals("1.11")
                        || schemaVersion.equals("1.12")
                        || schemaVersion.equals("1.13")
                        || schemaVersion.equals("1.14")
                        || schemaVersion.equals("1.15")
                        || schemaVersion.equals("1.16")
                        || schemaVersion.equals("1.17")
                        || schemaVersion.equals("1.18")
                        || schemaVersion.equals("1.19"));
        if (runOnRequirements != null) {
            assumeTrue("Run-on requirements not met",
                    runOnRequirementsMet(runOnRequirements, getMongoClientSettings(), getServerVersion()));
        }
        if (definition.containsKey("runOnRequirements")) {
            assumeTrue("Run-on requirements not met",
                    runOnRequirementsMet(definition.getArray("runOnRequirements", new BsonArray()), getMongoClientSettings(),
                            getServerVersion()));
        }
        if (definition.containsKey("skipReason")) {
            throw new AssumptionViolatedException(definition.getString("skipReason").getValue());
        }

        if (!isDataLakeTest()) {
            killAllSessions();
        }

        startingClusterTime = addInitialDataAndGetClusterTime();

        entities.init(entitiesArray, startingClusterTime,
                fileDescription != null && PRESTART_POOL_ASYNC_WORK_MANAGER_FILE_DESCRIPTIONS.contains(fileDescription),
                this::createMongoClient,
                this::createGridFSBucket,
                this::createClientEncryption);
    }

    @After
    public void cleanUp() {
        for (FailPoint failPoint : failPoints) {
            failPoint.disableFailPoint();
        }
        entities.close();
    }

    @Test
    public void shouldPassAllOutcomes() {
        BsonArray operations = definition.getArray("operations");
        for (int i = 0; i < operations.size(); i++) {
            BsonValue cur = operations.get(i);
            assertOperation(rootContext, cur.asDocument(), i);
        }

        if (definition.containsKey("outcome")) {
            assertOutcome(rootContext);
        }

        if (definition.containsKey("expectEvents")) {
            compareEvents(rootContext, definition, ignoreExtraCommandEventsOverride);
        }

        if (definition.containsKey("expectLogMessages")) {
            ArrayList<LogMatcher.Tweak> tweaks = new ArrayList<>(singletonList(
                    // `LogMessage.Entry.Name.OPERATION` is not supported, therefore we skip matching its value
                    LogMatcher.Tweak.skip(LogMessage.Entry.Name.OPERATION)));
            if (getMongoClientSettings().getClusterSettings()
                    .getHosts().stream().anyMatch(serverAddress -> serverAddress instanceof UnixServerAddress)) {
                tweaks.add(LogMatcher.Tweak.skip(LogMessage.Entry.Name.SERVER_PORT));
            }
            compareLogMessages(rootContext, definition, tweaks);
        }
    }

    private void compareEvents(final UnifiedTestContext context, final BsonDocument definition, final boolean ignoreExtraEventsOverride) {
        for (BsonValue cur : definition.getArray("expectEvents")) {
            BsonDocument curClientEvents = cur.asDocument();
            String client = curClientEvents.getString("client").getValue();
<<<<<<< HEAD
            boolean ignoreExtraEvents = curClientEvents.getBoolean("ignoreExtraEvents", BsonBoolean.FALSE).getValue() || ignoreExtraEventsOverride;
=======
            boolean ignoreExtraEvents =
                    curClientEvents.getBoolean("ignoreExtraEvents", BsonBoolean.valueOf(this.ignoreExtraEvents)).getValue();
>>>>>>> 2b4dc77e
            String eventType = curClientEvents.getString("eventType", new BsonString("command")).getValue();
            BsonArray expectedEvents = curClientEvents.getArray("events");
            if (eventType.equals("command")) {
                TestCommandListener listener = entities.getClientCommandListener(client);
                context.getEventMatcher().assertCommandEventsEquality(client, ignoreExtraEvents, expectedEvents,
                        listener.getEvents());
            } else if (eventType.equals("cmap")) {
                TestConnectionPoolListener listener = entities.getConnectionPoolListener(client);
                context.getEventMatcher().assertConnectionPoolEventsEquality(client, ignoreExtraEvents, expectedEvents,
                        listener.getEvents());
            } else if (eventType.equals("sdam")) {
                TestServerMonitorListener listener = entities.getServerMonitorListener(client);
                context.getEventMatcher().assertServerMonitorEventsEquality(client, ignoreExtraEvents, expectedEvents, listener.getEvents());
            } else {
                throw new UnsupportedOperationException("Unexpected event type: " + eventType);
            }
        }
    }

    private void compareLogMessages(final UnifiedTestContext rootContext, final BsonDocument definition,
            final Iterable<LogMatcher.Tweak> tweaks) {
        for (BsonValue cur : definition.getArray("expectLogMessages")) {
            BsonDocument curLogMessagesForClient = cur.asDocument();
            boolean ignoreExtraMessages = curLogMessagesForClient.getBoolean("ignoreExtraMessages", BsonBoolean.FALSE).getValue();
            String clientId = curLogMessagesForClient.getString("client").getValue();
            TestLoggingInterceptor loggingInterceptor =
                    entities.getClientLoggingInterceptor(clientId);
            rootContext.getLogMatcher().assertLogMessageEquality(clientId, ignoreExtraMessages,
                    curLogMessagesForClient.getArray("messages"), loggingInterceptor.getMessages(), tweaks);
        }
    }

    private void assertOutcome(final UnifiedTestContext context) {
        for (BsonValue cur : definition.getArray("outcome")) {
            BsonDocument curDocument = cur.asDocument();
            MongoNamespace namespace = new MongoNamespace(curDocument.getString("databaseName").getValue(),
                    curDocument.getString("collectionName").getValue());
            List<BsonDocument> expectedOutcome = curDocument.getArray("documents").stream().map(BsonValue::asDocument).collect(toList());
            List<BsonDocument> actualOutcome = new CollectionHelper<>(new BsonDocumentCodec(), namespace).find();
            context.getAssertionContext().push(ContextElement.ofOutcome(namespace, expectedOutcome, actualOutcome));
            assertEquals(context.getAssertionContext().getMessage("Outcomes are not equal"), expectedOutcome, actualOutcome);
            context.getAssertionContext().pop();
        }
    }

    private void assertOperationAndThrow(final UnifiedTestContext context, final BsonDocument operation, final int operationIndex) {
        OperationResult result = executeOperation(context, operation, operationIndex);
        assertOperationResult(context, operation, operationIndex, result);

        if (result.getException() != null) {
            throw (RuntimeException) result.getException();
        }
    }

    private void assertOperation(final UnifiedTestContext context, final BsonDocument operation, final int operationIndex) {
        OperationResult result = executeOperation(context, operation, operationIndex);
        assertOperationResult(context, operation, operationIndex, result);
    }

    private static void assertOperationResult(final UnifiedTestContext context, final BsonDocument operation, final int operationIndex,
            final OperationResult result) {
        context.getAssertionContext().push(ContextElement.ofCompletedOperation(operation, result, operationIndex));

        if (!operation.getBoolean("ignoreResultAndError", BsonBoolean.FALSE).getValue()) {
            if (operation.containsKey("expectResult")) {
                assertNull(context.getAssertionContext().getMessage("The operation expects a result but an exception occurred"),
                        result.getException());
                context.getValueMatcher().assertValuesMatch(operation.get("expectResult"), result.getResult());
            } else if (operation.containsKey("expectError")) {
                assertNotNull(context.getAssertionContext().getMessage("The operation expects an error but no exception was thrown"),
                        result.getException());
                context.getErrorMatcher().assertErrorsMatch(operation.getDocument("expectError"), result.getException());
            } else {
                assertNull(context.getAssertionContext().getMessage("The operation expects no error but an exception occurred"),
                        result.getException());
            }
        }
        context.getAssertionContext().pop();
    }

    private OperationResult executeOperation(final UnifiedTestContext context, final BsonDocument operation, final int operationNum) {
        context.getAssertionContext().push(ContextElement.ofStartedOperation(operation, operationNum));
        String name = operation.getString("name").getValue();
        String object = operation.getString("object").getValue();
        try {
            switch (name) {
                case "createEntities":
                    return executeCreateEntities(operation);
                case "wait":
                    return executeWait(operation);
                case "waitForEvent":
                    return executeWaitForEvent(context, operation);
                case "waitForPrimaryChange":
                    return executeWaitPrimaryChange(context, operation);
                case "waitForThread":
                    return executeWaitForThread(context, operation);
                case "recordTopologyDescription":
                    return executeRecordTopologyDescription(operation);
                case "assertTopologyType":
                    return executeAssertTopologyType(context, operation);
                case "runOnThread":
                    return executeRunOnThread(context, operation);
                case "assertEventCount":
                    return executeAssertEventCount(context, operation);
                case "failPoint":
                    return executeFailPoint(operation);
                case "targetedFailPoint":
                    return executeTargetedFailPoint(operation);
                case "endSession":
                    return executeEndSession(operation);
                case "assertSessionDirty":
                    return executeAssertSessionDirty(operation);
                case "assertSessionNotDirty":
                    return executeAssertSessionNotDirty(operation);
                case "assertSessionPinned":
                    return executeAssertSessionPinned(operation);
                case "assertSessionUnpinned":
                    return executeAssertSessionUnpinned(operation);
                case "assertSameLsidOnLastTwoCommands":
                    return executeAssertSameLsidOnLastTwoCommands(operation);
                case "assertDifferentLsidOnLastTwoCommands":
                    return executeAssertDifferentLsidOnLastTwoCommands(operation);
                case "assertNumberConnectionsCheckedOut":
                    return executeAssertNumberConnectionsCheckedOut(context, operation);
                case "assertSessionTransactionState":
                    return executeAssertSessionTransactionState(operation);
                case "assertCollectionExists":
                    return executeAssertCollectionExists(operation);
                case "assertCollectionNotExists":
                    return executeAssertCollectionNotExists(operation);
                case "assertIndexExists":
                    return executeAssertIndexExists(operation);
                case "assertIndexNotExists":
                    return executeAssertIndexNotExists(operation);
                case "bulkWrite":
                    return crudHelper.executeBulkWrite(operation);
                case "insertOne":
                    return crudHelper.executeInsertOne(operation);
                case "insertMany":
                    return crudHelper.executeInsertMany(operation);
                case "updateOne":
                    return crudHelper.executeUpdateOne(operation);
                case "updateMany":
                    return crudHelper.executeUpdateMany(operation);
                case "replaceOne":
                    return crudHelper.executeReplaceOne(operation);
                case "deleteOne":
                    return crudHelper.executeDeleteOne(operation);
                case "deleteMany":
                    return crudHelper.executeDeleteMany(operation);
                case "aggregate":
                    return crudHelper.executeAggregate(operation);
                case "find":
                    if ("bucket".equals(object)){
                        return gridFSHelper.executeFind(operation);
                    }
                    return crudHelper.executeFind(operation);
                case "findOne":
                    return crudHelper.executeFindOne(operation);
                case "distinct":
                    return crudHelper.executeDistinct(operation);
                case "mapReduce":
                    return crudHelper.executeMapReduce(operation);
                case "countDocuments":
                    return crudHelper.executeCountDocuments(operation);
                case "estimatedDocumentCount":
                    return crudHelper.executeEstimatedDocumentCount(operation);
                case "findOneAndUpdate":
                    return crudHelper.executeFindOneAndUpdate(operation);
                case "findOneAndReplace":
                    return crudHelper.executeFindOneAndReplace(operation);
                case "findOneAndDelete":
                    return crudHelper.executeFindOneAndDelete(operation);
                case "listDatabases":
                    return crudHelper.executeListDatabases(operation);
                case "listDatabaseNames":
                    return crudHelper.executeListDatabaseNames(operation);
                case "listCollections":
                    return crudHelper.executeListCollections(operation);
                case "listCollectionNames":
                    return crudHelper.executeListCollectionNames(operation);
                case "listIndexes":
                    return crudHelper.executeListIndexes(operation);
                case "listIndexNames":
                    return crudHelper.executeListIndexNames(operation);
                case "dropCollection":
                    return crudHelper.executeDropCollection(operation);
                case "createCollection":
                    return crudHelper.executeCreateCollection(operation);
                case "modifyCollection":
                    return crudHelper.executeModifyCollection(operation);
                case "rename":
                    if ("bucket".equals(object)){
                        return gridFSHelper.executeRename(operation);
                    }
                    return crudHelper.executeRenameCollection(operation);
                case "createSearchIndex":
                    return crudHelper.executeCreateSearchIndex(operation);
                case "createSearchIndexes":
                    return crudHelper.executeCreateSearchIndexes(operation);
                case "updateSearchIndex":
                    return crudHelper.executeUpdateSearchIndex(operation);
                case "dropSearchIndex":
                    return crudHelper.executeDropSearchIndex(operation);
                case "listSearchIndexes":
                    return crudHelper.executeListSearchIndexes(operation);
                case "createIndex":
                    return crudHelper.executeCreateIndex(operation);
                case "dropIndex":
                    return crudHelper.executeDropIndex(operation);
                case "dropIndexes":
                    return crudHelper.executeDropIndexes(operation);
                case "startTransaction":
                    return crudHelper.executeStartTransaction(operation);
                case "commitTransaction":
                    return crudHelper.executeCommitTransaction(operation);
                case "abortTransaction":
                    return crudHelper.executeAbortTransaction(operation);
                case "withTransaction":
                    return crudHelper.executeWithTransaction(operation, (op, idx) -> assertOperationAndThrow(context, op, idx));
                case "createFindCursor":
                    return crudHelper.createFindCursor(operation);
                case "createChangeStream":
                    return crudHelper.createChangeStreamCursor(operation);
                case "close":
                    return crudHelper.close(operation);
                case "iterateUntilDocumentOrError":
                    return crudHelper.executeIterateUntilDocumentOrError(operation);
                case "iterateOnce":
                    return crudHelper.executeIterateOnce(operation);
                case "delete":
                    return gridFSHelper.executeDelete(operation);
                case "drop":
                    return gridFSHelper.executeDrop(operation);
                case "download":
                    return gridFSHelper.executeDownload(operation);
                case "downloadByName":
                    return gridFSHelper.executeDownloadByName(operation);
                case "upload":
                    return gridFSHelper.executeUpload(operation);
                case "runCommand":
                    return crudHelper.executeRunCommand(operation);
                case "loop":
                    return loop(context, operation);
                case "createDataKey":
                    return clientEncryptionHelper.executeCreateDataKey(operation);
                case "addKeyAltName":
                    return clientEncryptionHelper.executeAddKeyAltName(operation);
                case "deleteKey":
                    return clientEncryptionHelper.executeDeleteKey(operation);
                case "removeKeyAltName":
                    return clientEncryptionHelper.executeRemoveKeyAltName(operation);
                case "getKey":
                    return clientEncryptionHelper.executeGetKey(operation);
                case "getKeys":
                    return clientEncryptionHelper.executeGetKeys(operation);
                case "getKeyByAltName":
                    return clientEncryptionHelper.executeGetKeyByAltName(operation);
                case "rewrapManyDataKey":
                    return clientEncryptionHelper.executeRewrapManyDataKey(operation);
                default:
                    throw new UnsupportedOperationException("Unsupported test operation: " + name);
            }
        } finally {
            context.getAssertionContext().pop();
        }
    }

    private OperationResult loop(final UnifiedTestContext context, final BsonDocument operation) {
        BsonDocument arguments = operation.getDocument("arguments");

        int numIterations = 0;
        int numSuccessfulOperations = 0;
        boolean storeFailures = arguments.containsKey("storeFailuresAsEntity");
        boolean storeErrors = arguments.containsKey("storeErrorsAsEntity");
        BsonArray failureDescriptionDocuments = new BsonArray();
        BsonArray errorDescriptionDocuments = new BsonArray();

        while (!terminateLoop()) {
            BsonArray array = arguments.getArray("operations");
            for (int i = 0; i < array.size(); i++) {
                BsonValue cur = array.get(i);
                try {
                    assertOperation(context, cur.asDocument().clone(), i);
                    numSuccessfulOperations++;
                } catch (AssertionError e) {
                    if (storeFailures) {
                        failureDescriptionDocuments.add(createDocumentFromException(e));
                    } else if (storeErrors) {
                        errorDescriptionDocuments.add(createDocumentFromException(e));
                    } else {
                        throw e;
                    }
                    break;
                } catch (Exception e) {
                    if (storeErrors) {
                        errorDescriptionDocuments.add(createDocumentFromException(e));
                    } else if (storeFailures) {
                        failureDescriptionDocuments.add(createDocumentFromException(e));
                    } else {
                        throw e;
                    }
                    break;
                }
            }
            numIterations++;
        }

        if (arguments.containsKey("storeSuccessesAsEntity")) {
            entities.addSuccessCount(arguments.getString("storeSuccessesAsEntity").getValue(), numSuccessfulOperations);
        }
        if (arguments.containsKey("storeIterationsAsEntity")) {
            entities.addIterationCount(arguments.getString("storeIterationsAsEntity").getValue(), numIterations);
        }
        if (storeFailures) {
            entities.addFailureDocuments(arguments.getString("storeFailuresAsEntity").getValue(), failureDescriptionDocuments);
        }
        if (storeErrors) {
            entities.addErrorDocuments(arguments.getString("storeErrorsAsEntity").getValue(), errorDescriptionDocuments);
        }

        return OperationResult.NONE;
    }

    private BsonDocument createDocumentFromException(final Throwable throwable) {
        return new BsonDocument("error", new BsonString(throwable.toString()))
                .append("time", new BsonDouble(System.currentTimeMillis() / 1000.0));
    }

    protected boolean terminateLoop() {
        return true;
    }

    private OperationResult executeCreateEntities(final BsonDocument operation) {
        entities.init(operation.getDocument("arguments").getArray("entities"),
                startingClusterTime,
                false,
                this::createMongoClient,
                this::createGridFSBucket,
                this::createClientEncryption);
        return OperationResult.NONE;
    }

    private OperationResult executeWait(final BsonDocument operation) {
        try {
            Thread.sleep(operation.getDocument("arguments").getNumber("ms").longValue());
            return OperationResult.NONE;
        } catch (InterruptedException e) {
            throw new RuntimeException(e);
        }
    }

    private OperationResult executeWaitForEvent(final UnifiedTestContext context, final BsonDocument operation) {
        BsonDocument arguments = operation.getDocument("arguments");
        String clientId = arguments.getString("client").getValue();
        BsonDocument event = arguments.getDocument("event");
        String eventName = event.getFirstKey();
        int count = arguments.getNumber("count").intValue();

        switch (eventName) {
            case "serverDescriptionChangedEvent":
                context.getEventMatcher().waitForServerDescriptionChangedEvents(clientId, event, count,
                        entities.getServerListener(clientId));
                break;
            case "topologyDescriptionChangedEvent":
                context.getEventMatcher().waitForClusterDescriptionChangedEvents(clientId, event, count,
                        entities.getClusterListener(clientId));
                break;
            case "poolClearedEvent":
            case "poolReadyEvent":
            case "connectionCreatedEvent":
            case "connectionReadyEvent":
                context.getEventMatcher().waitForConnectionPoolEvents(clientId, event, count, entities.getConnectionPoolListener(clientId));
                break;
            case "serverHeartbeatStartedEvent":
            case "serverHeartbeatSucceededEvent":
            case "serverHeartbeatFailedEvent":
                context.getEventMatcher().waitForServerMonitorEvents(clientId, TestServerMonitorListener.eventType(eventName), event, count,
                        entities.getServerMonitorListener(clientId));
                break;
            default:
                throw new UnsupportedOperationException("Unsupported event: " + eventName);
        }

        return OperationResult.NONE;
    }

    private OperationResult executeAssertEventCount(final UnifiedTestContext context, final BsonDocument operation) {
        BsonDocument arguments = operation.getDocument("arguments");
        String clientId = arguments.getString("client").getValue();
        BsonDocument event = arguments.getDocument("event");
        String eventName = event.getFirstKey();
        int count = arguments.getNumber("count").intValue();

        switch (eventName) {
            case "serverDescriptionChangedEvent":
                context.getEventMatcher().assertServerDescriptionChangeEventCount(clientId, event, count,
                        entities.getServerListener(clientId).getServerDescriptionChangedEvents());
                break;
            case "topologyDescriptionChangedEvent":
                context.getEventMatcher().assertClusterDescriptionChangeEventCount(clientId, event, count,
                        entities.getClusterListener(clientId).getClusterDescriptionChangedEvents());
                break;
            case "poolClearedEvent":
            case "poolReadyEvent":
                context.getEventMatcher().assertConnectionPoolEventCount(clientId, event, count,
                        entities.getConnectionPoolListener(clientId).getEvents());
                break;
            case "serverHeartbeatStartedEvent":
            case "serverHeartbeatSucceededEvent":
            case "serverHeartbeatFailedEvent":
                context.getEventMatcher().assertServerMonitorEventCount(clientId, TestServerMonitorListener.eventType(eventName), event, count,
                        entities.getServerMonitorListener(clientId));
                break;
            default:
                throw new UnsupportedOperationException("Unsupported event: " + eventName);
        }

        return OperationResult.NONE;
    }

    private OperationResult executeWaitPrimaryChange(final UnifiedTestContext context, final BsonDocument operation) {
        context.getAssertionContext().push(ContextElement.ofWaitForPrimaryChange());
        BsonDocument arguments = operation.getDocument("arguments");
        MongoClient client = entities.getClient(arguments.getString("client").getValue());
        ClusterDescription priorClusterDescription =
                entities.getTopologyDescription(arguments.getString("priorTopologyDescription").getValue());
        ClusterDescription currentClusterDescription = client.getClusterDescription();
        long timeoutNanos =
                TimeUnit.NANOSECONDS.convert(arguments.getNumber("timeoutMS", new BsonInt32(10000)).longValue(), TimeUnit.MILLISECONDS);
        long startTime = System.nanoTime();
        while (primaryIsSame(priorClusterDescription, currentClusterDescription) || noPrimary(currentClusterDescription)) {
            if (System.nanoTime() - startTime > timeoutNanos) {
                fail(context.getAssertionContext().getMessage("Timed out waiting for primary change"));
            }
            try {
                //noinspection BusyWait
                Thread.sleep(10);
            } catch (InterruptedException e) {
                throw new RuntimeException(e);
            }
            currentClusterDescription = client.getClusterDescription();
        }
        context.getAssertionContext().pop();
        return OperationResult.NONE;
    }

    private boolean noPrimary(final ClusterDescription clusterDescription) {
        return ReadPreference.primary().choose(clusterDescription).isEmpty();
    }

    private boolean primaryIsSame(final ClusterDescription priorClusterDescription, final ClusterDescription currentClusterDescription) {
        List<ServerDescription> priorPrimaries = ReadPreference.primary().choose(priorClusterDescription);
        List<ServerDescription> currentPrimaries = ReadPreference.primary().choose(currentClusterDescription);
        if (priorPrimaries.isEmpty() && currentPrimaries.isEmpty()) {
            return true;
        }
        if (priorPrimaries.size() == 1 && currentPrimaries.size() == 1) {
            return priorPrimaries.get(0).getAddress().equals(currentPrimaries.get(0).getAddress());
        } else {
            return false;
        }
    }

    private OperationResult executeWaitForThread(final UnifiedTestContext context, final BsonDocument operation) {
        BsonDocument arguments = operation.getDocument("arguments");
        String threadId = arguments.getString("thread").getValue();
        context.getAssertionContext().push(ContextElement.ofWaitForThread(threadId));
        List<Future<?>> tasks = entities.getThreadTasks(threadId);
        for (Future<?> task : tasks) {
            try {
                task.get(10, TimeUnit.SECONDS);
            } catch (InterruptedException e) {
                throw new RuntimeException(e);
            } catch (ExecutionException executionException) {
                try {
                    throw executionException.getCause();
                } catch (Throwable e) {
                    fail(context.getAssertionContext().getMessage(e.getMessage()));
                }
            } catch (TimeoutException e) {
                fail(context.getAssertionContext().getMessage(e.getMessage()));
            }
        }
        entities.clearThreadTasks(threadId);
        context.getAssertionContext().pop();
        return OperationResult.NONE;
    }

    private OperationResult executeRecordTopologyDescription(final BsonDocument operation) {
        BsonDocument arguments = operation.getDocument("arguments");
        ClusterDescription clusterDescription = entities.getClient(arguments.getString("client").getValue()).getClusterDescription();
        String topologyDescriptionId = arguments.getString("id").getValue();
        entities.addTopologyDescription(topologyDescriptionId, clusterDescription);
        return OperationResult.NONE;
    }

    private OperationResult executeAssertTopologyType(final UnifiedTestContext context, final BsonDocument operation) {
        BsonDocument arguments = operation.getDocument("arguments");
        ClusterDescription clusterDescription = entities.getTopologyDescription(arguments.getString("topologyDescription").getValue());
        String expectedTopologyType = arguments.getString("topologyType").getValue();

        context.getAssertionContext().push(ContextElement.ofTopologyType(expectedTopologyType));

        assertEquals(context.getAssertionContext().getMessage("Unexpected topology type"), getClusterType(expectedTopologyType),
                clusterDescription.getType());

        context.getAssertionContext().pop();
        return OperationResult.NONE;
    }

    private ClusterType getClusterType(final String topologyType) {
        if (topologyType.equalsIgnoreCase("Sharded")) {
            return ClusterType.SHARDED;
        } else if (topologyType.equalsIgnoreCase("LoadBalanced")) {
            return ClusterType.LOAD_BALANCED;
        } else if (topologyType.startsWith("ReplicaSet")) {
            return ClusterType.REPLICA_SET;
        } else if (topologyType.equalsIgnoreCase("Unknown")) {
            return ClusterType.UNKNOWN;
        } else {
            throw new IllegalArgumentException("Unsupported topology type: " + topologyType);
        }
    }

    private OperationResult executeRunOnThread(final UnifiedTestContext context, final BsonDocument operation) {
        UnifiedTestContext newContext = new UnifiedTestContext();
        BsonDocument arguments = operation.getDocument("arguments");
        String threadId = arguments.getString("thread").getValue();
        ExecutorService thread = entities.getThread(threadId);
        Future<?> future = thread.submit(() -> assertOperation(newContext, arguments.getDocument("operation"), 0));
        entities.addThreadTask(threadId, future);
        return OperationResult.NONE;
    }

    private OperationResult executeFailPoint(final BsonDocument operation) {
        FailPoint failPoint = FailPoint.untargeted(operation, entities);
        failPoint.executeFailPoint();
        failPoints.add(failPoint);
        return OperationResult.NONE;
    }

    private OperationResult executeTargetedFailPoint(final BsonDocument operation) {
        FailPoint failPoint = FailPoint.targeted(operation, entities);
        failPoint.executeFailPoint();
        failPoints.add(failPoint);
        return OperationResult.NONE;
    }

    private OperationResult executeEndSession(final BsonDocument operation) {
        ClientSession session = entities.getSession(operation.getString("object").getValue());
        session.close();
        return OperationResult.NONE;
    }

    private OperationResult executeAssertSessionDirty(final BsonDocument operation) {
        return executeAssertSessionDirtiness(operation, true);
    }

    private OperationResult executeAssertSessionNotDirty(final BsonDocument operation) {
        return executeAssertSessionDirtiness(operation, false);
    }

    private OperationResult executeAssertSessionDirtiness(final BsonDocument operation, final boolean expected) {
        ClientSession session = entities.getSession(operation.getDocument("arguments").getString("session").getValue());
        assertNotNull(session.getServerSession());
        assertEquals(expected, session.getServerSession().isMarkedDirty());
        return OperationResult.NONE;
    }

    private OperationResult executeAssertSessionPinned(final BsonDocument operation) {
        return executeAssertSessionPinniness(operation, true);
    }

    private OperationResult executeAssertSessionUnpinned(final BsonDocument operation) {
        return executeAssertSessionPinniness(operation, false);
    }

    private OperationResult executeAssertSessionPinniness(final BsonDocument operation, final boolean expected) {
        ClientSession session = entities.getSession(operation.getDocument("arguments").getString("session").getValue());
        assertNotNull(session.getServerSession());
        assertEquals(expected, session.getPinnedServerAddress() != null);
        return OperationResult.NONE;
    }

    private OperationResult executeAssertNumberConnectionsCheckedOut(final UnifiedTestContext context, final BsonDocument operation) {
        TestConnectionPoolListener listener = entities.getConnectionPoolListener(
                operation.getDocument("arguments").getString("client").getValue());
        assertEquals(context.getAssertionContext().getMessage("Number of checked out connections must match expected"),
                operation.getDocument("arguments").getNumber("connections").intValue(), listener.getNumConnectionsCheckedOut());
        return OperationResult.NONE;
    }

    private OperationResult executeAssertSameLsidOnLastTwoCommands(final BsonDocument operation) {
        return executeAssertLsidOnLastTwoCommands(operation, true);
    }

    private OperationResult executeAssertDifferentLsidOnLastTwoCommands(final BsonDocument operation) {
        return executeAssertLsidOnLastTwoCommands(operation, false);
    }

    private OperationResult executeAssertLsidOnLastTwoCommands(final BsonDocument operation, final boolean same) {
        TestCommandListener listener = entities.getClientCommandListener(
                operation.getDocument("arguments").getString("client").getValue());
        List<CommandEvent> events = lastTwoCommandEvents(listener);
        String eventsJson = listener.getCommandStartedEvents().stream()
                .map(e -> e.getCommand().toJson())
                .collect(Collectors.joining(", "));
        BsonDocument expected = ((CommandStartedEvent) events.get(0)).getCommand().getDocument("lsid");
        BsonDocument actual = ((CommandStartedEvent) events.get(1)).getCommand().getDocument("lsid");
        if (same) {
            assertEquals(eventsJson, expected, actual);
        } else {
            assertNotEquals(eventsJson, expected, actual);
        }
        return OperationResult.NONE;
    }

    private OperationResult executeAssertSessionTransactionState(final BsonDocument operation) {
        BsonDocument arguments = operation.getDocument("arguments");
        ClientSession session = entities.getSession(arguments.getString("session").getValue());
        String state = arguments.getString("state").getValue();
        switch (state) {
            case "starting":
            case "in_progress":
                assertTrue(session.hasActiveTransaction());
                break;
            default:
                throw new UnsupportedOperationException("Unsupported transaction state: " + state);
        }
        return OperationResult.NONE;
    }

    private OperationResult executeAssertCollectionExists(final BsonDocument operation) {
        assertTrue(collectionExists(operation));
        return OperationResult.NONE;
    }

    private OperationResult executeAssertCollectionNotExists(final BsonDocument operation) {
        assertFalse(collectionExists(operation));
        return OperationResult.NONE;
    }

    private boolean collectionExists(final BsonDocument operation) {
        BsonDocument arguments = operation.getDocument("arguments");
        String databaseName = arguments.getString("databaseName").getValue();
        String collectionName = arguments.getString("collectionName").getValue();
        return getMongoClient().getDatabase(databaseName)
                .listCollections().filter(Filters.eq("name", collectionName)).first() != null;
    }

    private OperationResult executeAssertIndexExists(final BsonDocument operation) {
        assertTrue(indexExists(operation));
        return OperationResult.NONE;
    }

    private OperationResult executeAssertIndexNotExists(final BsonDocument operation) {
        assertFalse(indexExists(operation));
        return OperationResult.NONE;
    }

    private boolean indexExists(final BsonDocument operation) {
        BsonDocument arguments = operation.getDocument("arguments");
        String databaseName = arguments.getString("databaseName").getValue();
        String collectionName = arguments.getString("collectionName").getValue();
        String indexName = arguments.getString("indexName").getValue();
        return getMongoClient().getDatabase(databaseName).getCollection(collectionName)
                .listIndexes(BsonDocument.class).into(new ArrayList<>()).stream()
                .anyMatch(document -> document.getString("name").getValue().equals(indexName));
    }

    private List<CommandEvent> lastTwoCommandEvents(final TestCommandListener listener) {
        List<CommandStartedEvent> events = listener.getCommandStartedEvents();
        assertTrue(events.size() >= 2);
        return new ArrayList<>(events.subList(events.size() - 2, events.size()));
    }

    private BsonDocument addInitialDataAndGetClusterTime() {
        for (BsonValue cur : initialData.getValues()) {
            BsonDocument curDataSet = cur.asDocument();
            CollectionHelper<BsonDocument> helper = new CollectionHelper<>(new BsonDocumentCodec(),
                    new MongoNamespace(curDataSet.getString("databaseName").getValue(),
                            curDataSet.getString("collectionName").getValue()));

            helper.create(WriteConcern.MAJORITY, curDataSet.getDocument("createOptions", new BsonDocument()));

            BsonArray documentsArray = curDataSet.getArray("documents", new BsonArray());
            if (!documentsArray.isEmpty()) {
                helper.insertDocuments(documentsArray.stream().map(BsonValue::asDocument).collect(toList()),
                        WriteConcern.MAJORITY);
            }
        }
        return getCurrentClusterTime();
    }

    protected void ignoreExtraCommandEvents(final boolean ignoreExtraCommandEventsOverride) {
        this.ignoreExtraCommandEventsOverride = ignoreExtraCommandEventsOverride;
    }
}<|MERGE_RESOLUTION|>--- conflicted
+++ resolved
@@ -111,7 +111,6 @@
     private final UnifiedTestContext rootContext = new UnifiedTestContext();
     private boolean ignoreExtraEvents;
     private BsonDocument startingClusterTime;
-    private boolean ignoreExtraCommandEventsOverride = false;
 
     private class UnifiedTestContext {
         private final AssertionContext context = new AssertionContext();
@@ -151,10 +150,6 @@
         this.definition = definition;
         this.rootContext.getAssertionContext().push(ContextElement.ofTest(definition));
         crudHelper = new UnifiedCrudHelper(entities, definition.getString("description").getValue());
-    }
-
-    protected void ignoreExtraEvents() {
-        ignoreExtraEvents = true;
     }
 
     public Entities getEntities() {
@@ -266,7 +261,7 @@
         }
 
         if (definition.containsKey("expectEvents")) {
-            compareEvents(rootContext, definition, ignoreExtraCommandEventsOverride);
+            compareEvents(rootContext, definition);
         }
 
         if (definition.containsKey("expectLogMessages")) {
@@ -281,16 +276,12 @@
         }
     }
 
-    private void compareEvents(final UnifiedTestContext context, final BsonDocument definition, final boolean ignoreExtraEventsOverride) {
+    private void compareEvents(final UnifiedTestContext context, final BsonDocument definition) {
         for (BsonValue cur : definition.getArray("expectEvents")) {
             BsonDocument curClientEvents = cur.asDocument();
             String client = curClientEvents.getString("client").getValue();
-<<<<<<< HEAD
-            boolean ignoreExtraEvents = curClientEvents.getBoolean("ignoreExtraEvents", BsonBoolean.FALSE).getValue() || ignoreExtraEventsOverride;
-=======
             boolean ignoreExtraEvents =
                     curClientEvents.getBoolean("ignoreExtraEvents", BsonBoolean.valueOf(this.ignoreExtraEvents)).getValue();
->>>>>>> 2b4dc77e
             String eventType = curClientEvents.getString("eventType", new BsonString("command")).getValue();
             BsonArray expectedEvents = curClientEvents.getArray("events");
             if (eventType.equals("command")) {
@@ -986,7 +977,11 @@
         return getCurrentClusterTime();
     }
 
-    protected void ignoreExtraCommandEvents(final boolean ignoreExtraCommandEventsOverride) {
-        this.ignoreExtraCommandEventsOverride = ignoreExtraCommandEventsOverride;
+    protected void ignoreExtraCommandEvents(final boolean ignoreExtraEvents) {
+        this.ignoreExtraEvents = ignoreExtraEvents;
+    }
+
+    protected void ignoreExtraEvents() {
+        this.ignoreExtraEvents = true;
     }
 }