/*
 * Copyright 2008-present MongoDB, Inc.
 *
 * Licensed under the Apache License, Version 2.0 (the "License");
 * you may not use this file except in compliance with the License.
 * You may obtain a copy of the License at
 *
 *   http://www.apache.org/licenses/LICENSE-2.0
 *
 * Unless required by applicable law or agreed to in writing, software
 * distributed under the License is distributed on an "AS IS" BASIS,
 * WITHOUT WARRANTIES OR CONDITIONS OF ANY KIND, either express or implied.
 * See the License for the specific language governing permissions and
 * limitations under the License.
 */

package com.mongodb.client;

import com.mongodb.MongoClientSettings;
import com.mongodb.client.gridfs.GridFSBucket;
import com.mongodb.client.gridfs.GridFSBuckets;


/**
 * See https://github.com/mongodb/specifications/blob/master/source/client-side-operations-timeout/tests/README.rst#prose-tests
 */
public final class ClientSideOperationTimeoutProseTest extends AbstractClientSideOperationsTimeoutProseTest {

    @Override
    protected MongoClient createMongoClient(final MongoClientSettings mongoClientSettings) {
        return MongoClients.create(mongoClientSettings);
    }

    @Override
<<<<<<< HEAD
    protected GridFSBucket createGridFsBucket(final MongoDatabase mongoDatabase, final String bucketName) {
        return GridFSBuckets.create(mongoDatabase, bucketName);
=======
    protected boolean isAsync() {
        return false;
>>>>>>> 746d9b98
    }
}<|MERGE_RESOLUTION|>--- conflicted
+++ resolved
@@ -32,12 +32,12 @@
     }
 
     @Override
-<<<<<<< HEAD
     protected GridFSBucket createGridFsBucket(final MongoDatabase mongoDatabase, final String bucketName) {
         return GridFSBuckets.create(mongoDatabase, bucketName);
-=======
+    }
+
+    @Override
     protected boolean isAsync() {
         return false;
->>>>>>> 746d9b98
     }
 }