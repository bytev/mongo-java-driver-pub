--- conflicted
+++ resolved
@@ -98,15 +98,8 @@
         assumeFalse("TODO (CSOT) - JAVA-4052", fileDescription.startsWith("timeoutMS behaves correctly for retryable operations"));
         assumeFalse("TODO (CSOT) - JAVA-4052", fileDescription.startsWith("legacy timeouts behave correctly for retryable operations"));
 
-<<<<<<< HEAD
-        assumeFalse("TODO (CSOT) - JAVA-5248",
-                fileDescription.equals("MaxTimeMSExpired server errors are transformed into a custom timeout error"));
-=======
-
-
         assumeFalse("TODO (CSOT) - JAVA-4062", testDescription.contains("wTimeoutMS is ignored")
           || testDescription.contains("ignores wTimeoutMS"));
->>>>>>> 98c5bd47
     }
 
     private static final List<String> RACY_GET_MORE_TESTS = asList(
